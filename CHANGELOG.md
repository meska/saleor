# Changelog

All notable, unreleased changes to this project will be documented in this file. For the released changes, please visit the [Releases](https://github.com/mirumee/saleor/releases) page.

<<<<<<< HEAD
# 3.8.0 [Unreleased]
### Highlights

- Improve support for handling transactions - #10350 by @korycins
  - Add new type `GrantedRefund`. It defines the amount of the refund, granted for the order.
  - Add new mutation `orderGrantRefundCreate` and `orderGrantRefundUpdate` responsible for managing the granted refunds attached to the order.
  - Add new fields to Order type:
    - `grantedRefunds` list of `GrantedRefund` assigned to the order.
    - `totalGrantedRefund` total amount of all granted refunds.
		- `totalRefunded` total amount of refund.
    - `totalPendingRefund` total amount of pending refund.
    - `totalRemainingGrant` the difference amount between granted refund and the amounts that are pending and refunded.
  - Added fields: `user` and `app` to `transactionItem` type.
  - `transactionCreate` and `transactionUpdate` can be used by staff user with `HANDLE_PAYMENTS` permission.
  - `transactionCreate` will store app/user who perform creation action.
  - `[FEATURE PREVIEW BREAKING CHANGE]` - for all new `transactionItem` created by `transactionCreate`, any update action can be done only by the same app/user that performed `transactionCreate` action. This changes has impact only on new `transactionItem`, already existing will work in the same way as previously.
  - Add new fields `pspReference`, `type`, `amount`, `referenceUrl` to `TransactionEventInput`, `TransactionEvent`.
  - Depreceate `reference` field in `TransactionEventInput`, `TransactionEvent`. Use `pspReference` instead.
  - `[FEATURE PREVIEW BREAKING CHANGE]` - `pspReference` and deprecated `reference` input can accept only unique values across `TransactionEvent` objects. Saleor will raise an exception if the `TransactionEvent` with provided `pspReference` already exists(error code: `UNIQUE`). Saleor can also accept `pspReference`/`reference` as Null value.
  - Add new fields `pspReference`, `referenceUrl` to `TransactionCreateInput`, `TransactionUpdateInput`, and `TransactionItem`.
  - Depreceate `reference` field in `TransactionCreateInput`, `TransactionUpdateInput`, and `TransactionItem`. Use `pspReference` instead. The field will be removed in Saleor 3.9, as the API is a preview feature.
  - `[FEATURE PREVIEW BREAKING CHANGE]` - `pspReference` and deprecated `reference` can accept only unique values across `TransactionItem` objects. Saleor will raise an exception if the transaction with provided `pspReference` already exists(error code: `UNIQUE`). Saleor can also accept `pspReference`/`reference` as Null value.
  - `[FEATURE PREVIEW BREAKING CHANGE]` - `transactionRequestAction` mutation can't be executed with `MANAGE_ORDERS` permission. Permission `HANDLE_PAYMENTS` is required.
  - Rename `TransactionStatus` to `TransactionEventStatus`.
  - Add `REQUEST` to `TransactionEventStatus`.
  - Deprecate `TransactionEventStatus.PENDING` - Will be removed in Saleor3.10, as the API is the preview feature.
  - Add `CANCEL` to `TransactionActionEnum`.
  - Deprecate `TransactionActionEnum.VOID` - Will be removed in Saleor3.10, as the API is the preview feature Use `CANCEL` instead.
  - Drop calling `transaction-request-action` webhook inside a mutation related to `Payment` types. The related mutations: `orderVoid`, `orderCapture`, `orderRefund`, `orderFulfillmentRefundProducts`, `orderFulfillmentReturnProducts`. Use dedicated mutation for triggering an action: `transactionRequestAction`.

# 3.9.0 [Unreleased]
=======
# 3.10.0 [Unreleased]

### Breaking changes

### GraphQL API

- Add ability to filter and sort products of a category - #10917 by @yemeksepeti-cihankarluk, @ogunheper
  - Add `filter` argument to `Category.products`
  - Add `sortBy` argument to `Category.products`

### Other changes
- Move checkout metadata to separate model - #11264  by @jakubkuc

# 3.9.0
>>>>>>> 10356eb2

### Highlights

- Flat tax rates - #9784 by @maarcingebala

### Breaking changes

- Drop Vatlayer plugin - #9784 by @maarcingebala
  - The following fields are no longer used:
    - `Product.chargeTaxes` - from now on, presence of `Product.taxClass` instance decides whether to charge taxes for a product. As a result, the "Charge Taxes" column in CSV product exports returns empty values.
    - `Shop.chargeTaxesOnShipping` - from now on, presence of `ShippingMethod.taxClass` decides whether to charge taxes for a shipping method.
    - `Shop.includeTaxesInPrices`, `Shop.displayGrossPrices` - configuration moved to `Channel.taxConfiguration`.
  - Removed the following plugin manager methods:
    - `assign_tax_code_to_object_meta`
    - `apply_taxes_to_product`
    - `fetch_taxes_data`
    - `get_tax_rate_percentage_value`
    - `update_taxes_for_order_lines`

### GraphQL API

- Add `attribute` field to `AttributeValueTranslatableContent` type. #11028 by @zedzior
- Add new properties in the `Product` type - #10537 by @kadewu
  - Add new fields: `Product.attribute`, `Product.variant`
  - Add `sortBy` argument to `Product.media`
- Allow assigning attribute value using its ID. Add to `AttributeValueInput` dedicated field for each input type. #11206 by @zedzior

### Other changes

- Re-enable 5 minute database connection persistence by default - #11074 + #11100 by @NyanKiyoshi
  <br/>Set `DB_CONN_MAX_AGE=0` to disable this behavior (adds overhead to requests)
- Bump cryptography to 38.0.3: use OpenSSL 3.0.7 - #11126 by @NyanKiyoshi
- Add exif image validation - #11224 by @IKarbowiak
- Include fully qualified API URL `Saleor-Api-Url` in communication with Apps. #11223 by @przlada
- Add metadata on order line payload notifications. #10954 by @CarlesLopezMagem
- Make email authentication case-insensitive. #11284 by @zedzior
- Fix the observability reporter to obfuscate URLs. #11282 by @przlada
- Add HTTP headers filtering to observability reporter. #11285 by @przlada
- Deactivate Webhook before deleting and handle IntegrityErrors - #11239 @jakubkuc

# 3.8.0

### Highlights

- Add tax exemption API for checkouts (`taxExemptionManage` mutation) - #10344 by @SzymJ
- Switch GraphQL Playground to GraphiQL V2

### Breaking changes

- Verify JWT tokens whenever they are provided with the request. Before, they were only validated when an operation required any permissions. For example: when refreshing a token, the request shouldn't include the expired one.

### GraphQL API

- Add the ability to filter by slug. #10578 by @kadewu
  - Affected types: Attribute, Category, Collection, Menu, Page, Product, ProductType, Warehouse
  - Deprecated `slug` in filter for `menus`. Use `slugs` instead
- Add new `products` filters. #10784 by @kadewu
  - `isAvailable`
  - `publishedFrom`
  - `availableFrom`
  - `isVisibleInListing`
- Add the ability to filter payments by a list of ids. #10821 by @kadewu
- Add the ability to filter customers by ids. #10694 by @kadewu
- Add `User.checkouts` field. #10862 by @zedzior
- Add optional field `audience` to mutation `tokenCreate`. If provided, the created tokens will have key `aud` with value: `custom:{audience-input-value}` - #10845 by @korycins
- Use `AttributeValue.name` instead of `AttributeValue.slug` to determine uniqueness of a value instance for dropdown and multi-select attributes. - #10881 by @jakubkuc
- Allow sorting products by `CREATED_AT` field. #10900 by @zedzior
- Add ability to pass metadata directly in create/update mutations for product app models - #10689 by @SzymJ
- Add ability to use SKU argument in `productVariantUpdate`, `productVariantDelete`, `productVariantBulkDelete`, `productVariantStocksUpdate`, `productVariantStocksDelete`, `productVariantChannelListingUpdate` mutations - #10861 by @SzymJ
- Add sorting by `CREATED_AT` field. #10911 by @zedzior
  - Affected types: GiftCard, Page.
  - Deprecated `CREATION_DATE` sort field on Page type. Use `CREATED_AT` instead.

### Other changes

- Reference attribute linking to product variants - #10468 by @IKarbowiak
- Add base shipping price to `Order` - #10771 by @fowczarek
- GraphQL view no longer generates error logs when the HTTP request doesn't contain a GraphQL query - #10901 by @NyanKiyoshi
- Add `iss` field to JWT tokens - #10842 by @korycins
- Drop `py` and `tox` dependencies from dev requirements - #11054 by @NyanKiyoshi

### Saleor Apps

- Add `iss` field to JWT tokens - #10842 by @korycins
- Add new field `audience` to App manifest. If provided, App's JWT access token will have `aud` field. - #10845 by @korycins
- Add new asynchronous events for objects metadata updates - #10520 by @rafalp
  - `CHECKOUT_METADATA_UPDATED`
  - `COLLECTION_METADATA_UPDATED`
  - `CUSTOMER_METADATA_UPDATED`
  - `FULFILLMENT_METADATA_UPDATED`
  - `GIFT_CARD_METADATA_UPDATED`
  - `ORDER_METADATA_UPDATED`
  - `PRODUCT_METADATA_UPDATED`
  - `PRODUCT_VARIANT_METADATA_UPDATED`
  - `SHIPPING_ZONE_METADATA_UPDATED`
  - `TRANSACTION_ITEM_METADATA_UPDATED`
  - `WAREHOUSE_METADATA_UPDATED`
  - `VOUCHER_METADATA_UPDATED`

# 3.7.0

### Highlights

- Allow explicitly setting the name of a product variant - #10456 by @SzymJ
  - Added `name` parameter to the `ProductVariantInput` input
- Add a new stock allocation strategy based on the order of warehouses within a channel - #10416 by @IKarbowiak
  - Add `channelReorderWarehouses` mutation to sort warehouses to set their priority
  - Extend the `Channel` type with the `stockSettings` field
  - Extend `ChannelCreateInput` and `ChannelUpdateInput` with `stockSettings`

### Breaking changes

- Refactor warehouse mutations - #10239 by @IKarbowiak
  - Providing the value in `shippingZone` filed in `WarehouseCreate` mutation will raise a ValidationError.
    Use `WarehouseShippingZoneAssign` to assign shipping zones to a warehouse.

### GraphQL API

- Hide Subscription type from Apollo Federation (#10439) (f5132dfd3)
- Mark `Webhook.secretKey` as deprecated (#10436) (ba445e6e8)

### Saleor Apps

- Trigger the `SALE_DELETED` webhook when deleting sales in bulk (#10461) (2052841e9)
- Add `FULFILLMENT_APPROVED` webhook - #10621 by @IKarbowiak

### Other changes

- Add support for `bcrypt` password hashes - #10346 by @pkucmus
- Add the ability to set taxes configuration per channel in the Avatax plugin - #10445 by @mociepka

# 3.6.0

### Breaking changes

- Drop `django-versatileimagefield` package; add a proxy view to generate thumbnails on-demand - #9988 by @IKarbowiak
  - Drop `create_thumbnails` command
- Change return type from `CheckoutTaxedPricesData` to `TaxedMoney` in plugin manager methods `calculate_checkout_line_total`, `calculate_checkout_line_unit_price` - #9526 by @fowczarek, @mateuszgrzyb, @stnatic

### Saleor Apps

- Add GraphQL subscription support for synchronous webhook events - #9763 by @jakubkuc
- Add support for the CUSTOMER\_\* app mount points (#10163) by @krzysztofwolski
- Add permission group webhooks: `PERMISSION_GROUP_CREATED`, `PERMISSION_GROUP_UPDATED`, `PERMISSION_GROUP_DELETED` - #10214 by @SzymJ
- Add `ACCOUNT_ACTIVATED` and `ACCOUNT_DEACTIVATED` events - #10136 by @tomaszszymanski129
- Allow apps to query data protected by MANAGE_STAFF permission (#10103) (4eb93d3f5)
- Fix returning sale's GraphQL ID in the `SALE_TOGGLE` payload (#10227) (0625c43bf)
- Add descriptions to async webhooks event types (#10250) (7a906bf7f)

### GraphQL API

- Add `CHECKOUT_CALCULATE_TAXES` and `ORDER_CALCULATE_TAXES` to `WebhookEventTypeSyncEnum` #9526 by @fowczarek, @mateuszgrzyb, @stnatic
- Add `forceNewLine` flag to lines input in `CheckoutLinesAdd`, `CheckoutCreate`, `DraftOrderCreate`, `OrderCreate`, `OrderLinesCreate` mutations to support same variant in multiple lines - #10095 by @SzymJ
- Add `VoucherFilter.ids` filter - #10157 by @Jakubkuc
- Add API to display shippable countries for a channel - #10111 by @korycins
- Improve filters' descriptions - #10240 by @dekoza
- Add query for transaction item and extend transaction item type with order (#10154) (b19423a86)

### Plugins

- Add a new method to plugin manager: `get_taxes_for_checkout`, `get_taxes_for_order` - #9526 by @fowczarek, @mateuszgrzyb, @stnatic
- Allow promoting customer users to staff (#10115) (2d56af4e3)
- Allow values of different attributes to share the same slug (#10138) (834d9500b)
- Fix payment status for orders with total 0 (#10147) (ec2c9a820)
- Fix failed event delivery request headers (#10108) (d1b652115)
- Fix create_fake_user ID generation (#10186) (86e2c69a9)
- Fix returning values in JSONString scalar (#10124) (248d2b604)
- Fix problem with updating draft order with active Avalara (#10183) (af270b8c9)
- Make API not strip query params from redirect URL (#10116) (75176e568)
- Update method for setting filter descriptions (#10240) (65643ec7c)
- Add expires option to CELERY_BEAT_SCHEDULE (#10205) (c6c5e46bd)
- Recalculate order prices on marking as paid mutations (#10260) (4e45b83e7)
- Fix triggering `ORDER_CANCELED` event at the end of transaction (#10242) (d9eecb2ca)
- Fix post-migrate called for each app module (#10252) (60205eb56)
- Only handle known URLs (disable appending slash to URLs automatically) - #10290 by @patrys

### Other changes

- Add synchronous tax calculation via webhooks - #9526 by @fowczarek, @mateuszgrzyb, @stnatic
- Allow values of different attributes to share the same slug - #10138 by @IKarbowiak
- Add query for transaction item and extend transaction item type with order - #10154 by @IKarbowiak
- Populate the initial database with default warehouse, channel, category, and product type - #10244 by @jakubkuc
- Fix inconsistent beat scheduling and compatibility with DB scheduler - #10185 by @NyanKiyoshi<br/>
  This fixes the following bugs:
  - `tick()` could decide to never schedule anything else than `send-sale-toggle-notifications` if `send-sale-toggle-notifications` doesn't return `is_due = False` (stuck forever until beat restart or a `is_due = True`)
  - `tick()` was sometimes scheduling other schedulers such as observability to be run every 5m instead of every 20s
  - `is_due()` from `send-sale-toggle-notifications` was being invoked every 5s on django-celery-beat instead of every 60s
  - `send-sale-toggle-notifications` would crash on django-celery-beat with `Cannot convert schedule type <saleor.core.schedules.sale_webhook_schedule object at 0x7fabfdaacb20> to model`
    Usage:
  - Database backend: `celery --app saleor.celeryconf:app beat --scheduler saleor.schedulers.schedulers.DatabaseScheduler`
  - Shelve backend: `celery --app saleor.celeryconf:app beat --scheduler saleor.schedulers.schedulers.PersistentScheduler`
- Fix problem with updating draft order with active Avalara - #10183 by @IKarbowiak
- Fix stock validation and allocation for order with local collection point - #10218 by @IKarbowiak
- Fix stock allocation for order with global collection point - #10225 by @IKarbowiak
- Fix assigning an email address that does not belong to an existing user to draft order (#10320) (97129cf0c)
- Fix gift cards automatic fulfillment (#10325) (6a528259e)

# 3.5.4 [Unreleased]

- Fix ORM crash when generating hundreds of search vector in SQL - #10261 by @NyanKiyoshi
- Fix "stack depth limit exceeded" crash when generating thousands of search vector in SQL - #10279 by @NyanKiyoshi

# 3.5.3 [Released]

- Use custom search vector in order search - #10247 by @fowczarek
- Optimize filtering attributes by dates - #10199 by @tomaszszymanski129

# 3.5.2 [Released]

- Fix stock allocation for order with global collection point - #10225 by @IKarbowiak
- Fix stock validation and allocation for order with local collection point - #10218 @IKarbowiak
- Fix returning GraphQL IDs in the `SALE_TOGGLE` webhook - #10227 by @IKarbowiak

# 3.5.1 [Released]

- Fix inconsistent beat scheduling and compatibility with db scheduler - #10185 by @NyanKiyoshi<br/>
  This fixes the following bugs:

  - `tick()` could decide to never schedule anything else than `send-sale-toggle-notifications` if `send-sale-toggle-notifications` doesn't return `is_due = False` (stuck forever until beat restart or a `is_due = True`)
  - `tick()` was sometimes scheduling other schedulers such as observability to be ran every 5m instead of every 20s
  - `is_due()` from `send-sale-toggle-notifications` was being invoked every 5s on django-celery-beat instead of every 60s
  - `send-sale-toggle-notifications` would crash on django-celery-beat with `Cannot convert schedule type <saleor.core.schedules.sale_webhook_schedule object at 0x7fabfdaacb20> to model`

  Usage:

  - Database backend: `celery --app saleor.celeryconf:app beat --scheduler saleor.schedulers.schedulers.DatabaseScheduler`
  - Shelve backend: `celery --app saleor.celeryconf:app beat --scheduler saleor.schedulers.schedulers.PersistentScheduler`

- Fix problem with updating draft order with active avalara - #10183 by @IKarbowiak
- Fix stock validation and allocation for order with local collection point - #10218 by @IKarbowiak
- Fix stock allocation for order with global collection point - #10225 by @IKarbowiak

# 3.5.0

### GraphQL API

- Allow skipping address validation for checkout mutations (#10084) (7de33b145)
- Add `OrderFilter.numbers` filter - #9967 by @SzymJ
- Expose manifest in the `App` type (#10055) (f0f944066)
- Deprecate `configurationUrl` and `dataPrivacy` fields in apps (#10046) (68bd7c8a2)
- Fix `ProductVariant.created` resolver (#10072) (6c77053a9)
- Add `schemaVersion` field to `Shop` type. #11275 by @zedzior

### Saleor Apps

- Add webhooks `PAGE_TYPE_CREATED`, `PAGE_TYPE_UPDATED` and `PAGE_TYPE_DELETED` - #9859 by @SzymJ
- Add webhooks `ADDRESS_CREATED`, `ADDRESS_UPDATED` and `ADDRESS_DELETED` - #9860 by @SzymJ
- Add webhooks `STAFF_CREATED`, `STAFF_UPDATED` and `STAFF_DELETED` - #9949 by @SzymJ
- Add webhooks `ATTRIBUTE_CREATED`, `ATTRIBUTE_UPDATED` and `ATTRIBUTE_DELETED` - #9991 by @SzymJ
- Add webhooks `ATTRIBUTE_VALUE_CREATED`, `ATTRIBUTE_VALUE_UPDATED` and `ATTRIBUTE_VALUE_DELETED` - #10035 by @SzymJ
- Add webhook `CUSTOMER_DELETED` - #10060 by @SzymJ
- Add webhook for starting and ending sales - #10110 by @IKarbowiak
- Fix returning errors in subscription webhooks payloads - #9905 by @SzymJ
- Build JWT signature when secret key is an empty string (#10139) (c47de896c)
- Use JWS to sign webhooks with secretKey instead of obscure signature (ac065cdce)
- Sign webhook payload using RS256 and private key used JWT infrastructure (#9977) (df7c7d4e8)
- Unquote secret access when calling SQS (#10076) (3ac9714b5)

### Performance

- Add payment transactions data loader (#9940) (799a9f1c9)
- Optimize 0139_fulfil_orderline_token_old_id_created_at migration (#9935) (63073a86b)

### Other changes

- Introduce plain text attribute - #9907 by @IKarbowiak
- Add `metadata` fields to `OrderLine` and `CheckoutLine` models - #10040 by @SzymJ
- Add full-text search for Orders (#9937) (61aa89f06)
- Stop auto-assigning default addresses to checkout - #9933 by @SzymJ
- Fix inaccurate tax calculations - #9799 by @IKarbowiak
- Fix incorrect default value used in `PaymentInput.storePaymentMethod` - #9943 by @korycins
- Improve checkout total base calculations - #10048 by @IKarbowiak
- Improve click & collect and stock allocation - #10043 by @IKarbowiak
- Fix product media reordering (#10118) (de8a1847f)
- Add custom SearchVector class (#10109) (bf74f5efb)
- Improve checkout total base calculations (527b67f9b)
- Fix invoice download URL in send-invoice email (#10014) (667837a09)
- Fix invalid undiscounted total on order line (22ccacb59)
- Fix Avalara for free shipping (#9973) (90c076e33)
- Fix Avalara when voucher with `apply_once_per_order` settings is used (#9959) (fad5cdf46)
- Use Saleor's custom UvicornWorker to avoid lifespan warnings (#9915) (9090814b9)
- Add Azure blob storage support (#9866) (ceee97e83)

# 3.4.0

### Breaking changes

- Hide private metadata in notification payloads - #9849 by @maarcingebala
  - From now on, the `private_metadata` field in `NOTIFY_USER` webhook payload is deprecated and it will return an empty dictionary. This change also affects `AdminEmailPlugin`, `UserEmailPlugin`, and `SendgridEmailPlugin`.

### Other changes

#### GraphQL API

- Add new fields to `Order` type to show authorize/charge status #9795
  - Add new fields to Order type:
    - `totalAuthorized`
    - `totalCharged`
    - `authorizeStatus`
    - `chargeStatus`
  - Add filters to `Order`:
    - `authorizeStatus`
    - `chargeStatus`
- Add mutations for managing a payment transaction attached to order/checkout. - #9564 by @korycins
  - add fields:
    - `order.transactions`
    - `checkout.transactions`
  - add mutations:
    - `transactionCreate`
    - `transactionUpdate`
    - `transactionRequestAction`
  - add new webhook event:
    - `TRANSACTION_ACTION_REQUEST`
- Unify checkout's ID fields. - #9862 by @korycins
  - Deprecate `checkoutID` and `token` in all Checkout's mutations. Use `id` instead.
  - Deprecate `token` in `checkout` query. Use `id` instead.
- Add `unitPrice`, `undiscountedUnitPrice`, `undiscountedTotalPrice` fields to `CheckoutLine` type - #9821 by @fowczarek
- Fix invalid `ADDED_PRODUCTS` event parameter for `OrderLinesCreate` mutation - #9653 by @IKarbowiak
- Update sorting field descriptions - add info where channel slug is required (#9695) (391743098)
- Fix using enum values in permission descriptions (#9697) (dbb783e1f)
- Change gateway validation in `checkoutPaymentCreate` mutation (#9530) (cf1d49bdc)
- Fix invalid `ADDED_PRODUCTS` event parameter for `OrderLinesCreate` mutation (#9653) (a0d8aa8f1)
- Fix resolver for `Product.created` field (#9737) (0af00cb70)
- Allow fetching by id all order data for new orders (#9728) (71c19c951)
- Provide a reference for the rich text format (#9744) (f2207c408)
- Improve event schema field descriptions - #9880 by @patrys

#### Saleor Apps

- Add menu webhooks: `MENU_CREATED`, `MENU_UPDATED`, `MENU_DELETED`, `MENU_ITEM_CREATED`, `MENU_ITEM_UPDATED`, `MENU_ITEM_DELETED` - #9651 by @SzymJ
- Add voucher webhooks: `VOUCHER_CREATED`, `VOUCHER_UPDATED`, `VOUCHER_DELETED` - #9657 by @SzymJ
- Add app webhooks: `APP_INSTALLED`, `APP_UPDATED`, `APP_DELETED`, `APP_STATUS_CHANGED` - #9698 by @SzymJ
- Add warehouse webhoks: `WAREHOUSE_CREATED`, `WAREHOUSE_UPDATED`, `WAREHOUSE_DELETED` - #9746 by @SzymJ
- Expose order alongside fulfillment in fulfillment-based subscriptions used by webhooks (#9847)
- Fix webhooks payload not having field for `is_published` (#9800) (723f93c50)
- Add support for `ORDER_*` mounting points for Apps (#9694) (cc728ef7e)
- Add missing shipping method data in order and checkout events payloads. (#9692) (dabd1a221)
- Use the human-readable order number in notification payloads (#9863) (f10c5fd5f)

#### Models

- Migrate order discount id from int to UUID - #9729 by @IKarbowiak
  - Changed the order discount `id` from `int` to `UUID`, the old ids still can be used
    for old order discounts.
- Migrate order line id from int to UUID - #9637 by @IKarbowiak
  - Changed the order line `id` from `int` to `UUID`, the old ids still can be used
    for old order lines.
- Migrate checkout line id from int to UUID - #9675 by @IKarbowiak
  - Changed the checkout line `id` from `int` to `UUID`, the old ids still can be used
    for old checkout lines.

#### Performance

- Fix memory consumption of `delete_event_payloads_task` (#9806) (2823edc68)
- Add webhook events dataloader (#9790) (e88eef35e)
- Add dataloader for fulfillment warehouse resolver (#9740) (9d14fadb2)
- Fix order type resolvers performance (#9723) (13b5a95e7)
- Improve warehouse filtering performance (#9622) (a1a7a223b)
- Add dataloader for fulfillment lines (#9707) (68fb4bf4a)

#### Other

- Observability reporter - #9803 by @przlada
- Update sample products set - #9796 by @mirekm
- Fix for sending incorrect prices to Avatax - #9633 by @korycins
- Fix tax-included flag sending to Avatax - #9820
- Fix AttributeError: 'Options' object has no attribute 'Model' in `search_tasks.py` - #9824
- Fix Braintree merchant accounts mismatch error - #9778
- Stricter signatures for resolvers and mutations - #9649

# 3.3.1

- Drop manual calls to emit post_migrate in migrations (#9647) (b32308802)
- Fix search indexing of empty variants (#9640) (31833a717)

# 3.3.0

### Breaking changes

- PREVIEW_FEATURE: replace error code `NOT_FOUND` with `CHECKOUT_NOT_FOUND` for mutation `OrderCreateFromCheckout` - #9569 by @korycins

### Other changes

- Fix filtering product attributes by date range - #9543 by @IKarbowiak
- Fix for raising Permission Denied when anonymous user calls `checkout.customer` field - #9573 by @korycins
- Use fulltext search for products (#9344) (4b6f25964) by @patrys
- Precise timestamps for publication dates - #9581 by @IKarbowiak
  - Change `publicationDate` fields to `publishedAt` date time fields.
    - Types and inputs where `publicationDate` is deprecated and `publishedAt` field should be used instead:
      - `Product`
      - `ProductChannelListing`
      - `CollectionChannelListing`
      - `Page`
      - `PublishableChannelListingInput`
      - `ProductChannelListingAddInput`
      - `PageCreateInput`
      - `PageInput`
  - Change `availableForPurchaseDate` fields to `availableForPurchaseAt` date time field.
    - Deprecate `Product.availableForPurchase` field, the `Product.availableForPurchaseAt` should be used instead.
    - Deprecate `ProductChannelListing.availableForPurchase` field, the `ProductChannelListing.availableForPurchaseAt` should be used instead.
  - Deprecate `publicationDate` on `CollectionInput` and `CollectionCreateInput`.
  - Deprecate `PUBLICATION_DATE` in `CollectionSortField`, the `PUBLISHED_AT` should be used instead.
  - Deprecate `PUBLICATION_DATE` in `PageSortField`, the `PUBLISHED_AT` should be used instead.
  - Add a new column `published at` to export products. The new field should be used instead of `publication_date`.
- Add an alternative API for fetching metadata - #9231 by @patrys
- New webhook events related to gift card changes (#9588) (52adcd10d) by @SzymJ
- New webhook events for changes related to channels (#9570) (e5d78c63e) by @SzymJ
- Tighten the schema types for output fields (#9605) (81418cb4c) by @patrys
- Include permissions in schema descriptions of protected fields (#9428) (f0a988e79) by @maarcingebala
- Update address database (#9585) (1f5e84e4a) by @patrys
- Handle pagination with invalid cursor that is valid base64 (#9521) (3c12a1e95) by @jakubkuc
- Handle all Braintree errors (#9503) (20f21c34a) by @L3str4nge
- Fix `recalculate_order` dismissing weight unit (#9527) (9aea31774)
- Fix filtering product attributes by date range - #9543 by @IKarbowiak
- Fix for raising Permission Denied when anonymous user calls `checkout.customer` field - #9573 by @korycins
- Optimize stock warehouse resolver performance (955489bff) by @tomaszszymanski129
- Improve shipping zone filters performance (#9540) (7841ec536) by @tomaszszymanski129

# 3.2.0

### Breaking changes

- Convert IDs from DB to GraphQL format in all notification payloads (email plugins and the `NOTIFY` webhook)- #9388 by @L3str4nge
- Migrate order id from int to UUID - #9324 by @IKarbowiak
  - Changed the order `id` changed from `int` to `UUID`, the old ids still can be used
    for old orders.
  - Deprecated the `order.token` field, the `order.id` should be used instead.
  - Deprecated the `token` field in order payload, the `id` field should be used
    instead.
- Enable JWT expiration by default - #9483 by @maarcingebala

### Other changes

#### Saleor Apps

- Introduce custom prices - #9393 by @IKarbowiak
  - Add `HANDLE_CHECKOUTS` permission (only for apps)
- Add subscription webhooks (#9394) @jakubkuc
- Add `language_code` field to webhook payload for `Order`, `Checkout` and `Customer` - #9433 by @rafalp
- Refactor app tokens - #9438 by @IKarbowiak
  - Store app tokens hashes instead of plain text.
- Add category webhook events - #9490 by @SzymJ
- Fix access to own resources by App - #9425 by @korycins
- Add `handle_checkouts` permission - #9402 by @korycins
- Return `user_email` or order user's email in order payload `user_email` field (#9419) (c2d248655)
- Mutation `CategoryBulkDelete` now trigger `category_delete` event - #9533 by @SzymJ
- Add webhooks `SHIPPING_PRICE_CREATED`, `SHIPPING_PRICE_UPDATED`, `SHIPPING_PRICE_DELETED`, `SHIPPING_ZONE_CREATED`, `SHIPPING_ZONE_UPDATED`, `SHIPPING_ZONE_DELETED` - #9522 by @SzymJ

#### Plugins

- Add OpenID Connect Plugin - #9406 by @korycins
- Allow plugins to create their custom error code - #9300 by @LeOndaz

#### Other

- Use full-text search for products search API - #9344 by @patrys

- Include required permission in mutations' descriptions - #9363 by @maarcingebala
- Make GraphQL list items non-nullable - #9391 by @maarcingebala
- Port a better schema printer from GraphQL Core 3.x - #9389 by @patrys
- Fix failing `checkoutCustomerAttach` mutation - #9401 by @IKarbowiak
- Add new mutation `orderCreateFromCheckout` - #9343 by @korycins
- Assign missing user to context - #9520 by @korycins
- Add default ordering to order discounts - #9517 by @fowczarek
- Raise formatted error when trying to assign assigned media to variant - #9496 by @L3str4nge
- Update `orderNumber` field in `OrderEvent` type - #9447 by @IKarbowiak
- Do not create `AttributeValues` when values are not provided - #9446 @IKarbowiak
- Add response status code to event delivery attempt - #9456 by @przlada
- Don't rely on counting objects when reindexing - #9442 by @patrys
- Allow filtering attribute values by ids - #9399 by @IKarbowiak
- Fix errors handling for `orderFulfillApprove` mutation - #9491 by @SzymJ
- Fix shipping methods caching - #9472 by @tomaszszymanski129
- Fix payment flow - #9504 by @IKarbowiak
- Fix etting external methods did not throw an error when that method didn't exist - #9498 by @SethThoburn
- Reduce placeholder image size - #9484 by @jbergstroem
- Improve menus filtering performance - #9539 by @tomaszszymanski129
- Remove EventDeliveries without webhooks and make webhook field non-nullable - #9507 by @jakubkuc
- Improve discount filters performance - #9541 by @tomaszszymanski129
- Change webhooks to be called on commit in atomic transactions - #9532 by @jakubkuc
- Drop distinct and icontains in favor of ilike in apps filtering - #9534 by @tomaszszymanski129
- Refactor csv filters to improve performance - #9535 by @tomaszszymanski129
- Improve attributes filters performance - #9542 by @tomaszszymanski129
- Rename models fields from created to created_at - #9537 by @IKarbowiak

# 3.1.10

- Migration dependencies fix - #9590 by @SzymJ

# 3.1.9

- Use ordering by PK in `queryset_in_batches` (#9493) (4e49c52d2)

# 3.1.8

- Fix shipping methods caching (#9472) (0361f40)
- Fix logging of excessive logger informations (#9441) (d1c5d26)

# 3.1.7

- Handle `ValidationError` in metadata mutations (#9380) (75deaf6ea)
- Fix order and checkout payload serializers (#9369) (8219b6e9b)
- Fix filtering products ordered by collection (#9285) (57aed02a2)
- Cast `shipping_method_id` to int (#9364) (8d0584710)
- Catch "update_fields did not affect any rows" errors and return response with message (#9225) (29c7644fc)
- Fix "str object has no attribute input type" error (#9345) (34c64b5ee)
- Fix `graphene-django` middleware imports (#9360) (2af1cc55d)
- Fix preorders to update stock `quantity_allocated` (#9308) (8cf83df81)
- Do not drop attribute value files when value is deleted (#9320) (57b2888bf)
- Always cast database ID to int in data loader (#9340) (dbc5ec3e3)
- Fix removing references when user removes the referenced object (#9162) (68b33d95a)
- Pass correct list of order lines to `order_added_products_event` (#9286) (db3550f64)
- Fix flaky order payload serializer test (#9387) (d73bd6f9d)

# 3.1.6

- Fix unhandled GraphQL errors after removing `graphene-django` (#9398) (4090e6f2a)

# 3.1.5

- Fix checkout payload (#9333) (61b928e33)
- Revert "3.1 Add checking if given attributes are variant attributes in ProductVariantCreate mutation (#9134)" (#9334) (dfee09db3)

# 3.1.4

- Add `CREATED_AT` and `LAST_MODIFIED_AT` sorting to some GraphQL fields - #9245 by @rafalp
  - Added `LAST_MODIFIED_AT` sort option to `ExportFileSortingInput`
  - Added `CREATED_AT` and `LAST_MODIFIED_AT` sort options to `OrderSortingInput` type
  - Added `LAST_MODIFIED_AT` and `PUBLISHED_AT` sort options to `ProductOrder` type
  - Added `CREATED_AT` and `LAST_MODIFIED_AT` sort options to `SaleSortingInput` type
  - Added `CREATED_AT` and `LAST_MODIFIED_AT` sort options to `UserSortingInput` type
  - Added `ProductVariantSortingInput` type with `LAST_MODIFIED_AT` sort option
  - Deprecated `UPDATED_AT` sort option on `ExportFileSortingInput`
  - Deprecated `LAST_MODIFIED` and `PUBLICATION_DATE` sort options on `ProductOrder` type
  - Deprecated `CREATION_DATE` sort option on `OrderSortingInput` type
- Fix sending empty emails (#9317) (3e8503d8a)
- Add checking if given attributes are variant attributes in ProductVariantCreate mutation (#9134) (409ca7d23)
- Add command to update search indexes (#9315) (fdd81bbfe)
- Upgrade required Node and NPM versions used by release-it tool (#9293) (3f96a9c30)
- Update link to community pages (#9291) (2d96f5c60)
- General cleanup (#9282) (78f59c6a3)
- Fix `countries` resolver performance (#9318) (dc58ef2c4)
- Fix multiple refunds in NP Atobarai - #9222
- Fix dataloaders, filter out productmedia to be removed (#9299) (825ec3cad)
- Fix migration issue between 3.0 and main (#9323) (fec80cd63)
- Drop wishlist models (#9313) (7c9576925)

# 3.1.3

- Add command to update search indexes (#9315) (6be8461c0)
- Fix countries resolver performance (#9318) (e177f3957)

# 3.1.2

### Breaking changes

- Require `MANAGE_ORDERS` permission in `User.orders` query (#9128) (521dfd639)
  - only staff with `manage orders` and can fetch customer orders
  - the customer can fetch his own orders, except drafts

### Other changes

- Fix failing `on_failure` export tasks method (#9160) (efab6db9d)
- Fix mutations breaks on partially invalid IDs (#9227) (e3b6df2eb)
- Fix voucher migrations (#9249) (3c565ba0c)
- List the missing permissions where possible (#9250) (f8df1aa0d)
- Invalidate stocks dataloader (#9188) (e2366a5e6)
- Override `graphene.JSONString` to have more meaningful message in error message (#9171) (2a0c5a71a)
- Small schema fixes (#9224) (932e64808)
- Support Braintree subaccounts (#9191) (035bf705c)
- Split checkout mutations into separate files (#9266) (1d37b0aa3)

# 3.1.1

- Drop product channel listings when removing last available variant (#9232) (b92d3b686)
- Handle product media deletion in a Celery task (#9187) (2b10fc236)
- Filter Customer/Order/Sale/Product/ProductVariant by datetime of last modification (#9137) (55a845c7b)
- Add support for hiding plugins (#9219) (bc9405307)
- Fix missing update of payment methods when using stored payment method (#9158) (ee4bf520b)
- Fix invalid paths in VCR cassettes (#9236) (f6c268d2e)
- Fix Razorpay comment to be inline with code (#9238) (de417af24)
- Remove `graphene-federation` dependency (#9184) (dd43364f7)

# 3.1.0

### Breaking changes

#### Plugins

- Don't run plugins when calculating checkout's total price for available shipping methods resolution - #9121 by @rafalp
  - Use either net or gross price depending on store configuration.

### Other changes

#### Saleor Apps

- Add API for webhook payloads and deliveries - #8227 by @jakubkuc
- Extend app by `AppExtension` - #7701 by @korycins
- Add webhooks for stock changes: `PRODUCT_VARIANT_OUT_OF_STOCK` and `PRODUCT_VARIANT_BACK_IN_STOCK` - #7590 by @mstrumeck
- Add `COLLECTION_CREATED`, `COLLECTION_UPDATED`, `COLLECTION_DELETED` events and webhooks - #8974 by @rafalp
- Add draft orders webhooks by @jakubkuc
- Add support for providing shipping methods by Saleor Apps - #7975 by @bogdal:
  - Add `SHIPPING_LIST_METHODS_FOR_CHECKOUT` sync webhook
- Add sales webhooks - #8157 @kuchichan
- Allow fetching unpublished pages by apps with manage pages permission - #9181 by @IKarbowiak

#### Metadata

- Add ability to use metadata mutations with tokens as an identifier for orders and checkouts - #8426 by @IKarbowiak

#### Attributes

- Introduce swatch attributes - #7261 by @IKarbowiak
- Add `variant_selection` to `ProductAttributeAssign` operations - #8235 by @kuchichan
- Refactor attributes validation - #8905 by @IKarbowiak
  - in create mutations: require all required attributes
  - in update mutations: do not require providing any attributes; when any attribute is given, validate provided values.

#### Other features and changes

- Add gift cards - #7827 by @IKarbowiak, @tomaszszymanski129
- Add Click & Collect - #7673 by @kuchichan
- Add fulfillment confirmation - #7675 by @tomaszszymanski129
- Make SKU an optional field on `ProductVariant` - #7633 by @rafalp
- Possibility to pass metadata in input of `checkoutPaymentCreate` - #8076 by @mateuszgrzyb
- Add `ExternalNotificationTrigger` mutation - #7821 by @mstrumeck
- Extend `accountRegister` mutation to consume first & last name - #8184 by @piotrgrundas
- Introduce sales/vouchers per product variant - #8064 by @kuchichan
- Batch loads in queries for Apollo Federation - #8273 by @rafalp
- Reserve stocks for checkouts - #7589 by @rafalp
- Add query complexity limit to GraphQL API - #8526 by @rafalp
- Add `quantity_limit_per_customer` field to ProductVariant #8405 by @kuchichan
- Make collections names non-unique - #8986 by @rafalp
- Add validation of unavailable products in the checkout. Mutations: `CheckoutShippingMethodUpdate`,
  `CheckoutAddPromoCode`, `CheckoutPaymentCreate` will raise a ValidationError when product in the checkout is
  unavailable - #8978 by @IKarbowiak
- Add `withChoices` flag for Attribute type - #7733 by @dexon44
- Update required permissions for attribute options - #9204 by @IKarbowiak
  - Product attribute options can be fetched by requestors with manage product types and attributes permission.
  - Page attribute options can be fetched by requestors with manage page types and attributes permission.
- Deprecate interface field `PaymentData.reuse_source` - #7988 by @mateuszgrzyb
- Deprecate `setup_future_usage` from `checkoutComplete.paymentData` input - will be removed in Saleor 4.0 - #7994 by @mateuszgrzyb
- Fix shipping address issue in `availableCollectionPoints` resolver for checkout - #8143 by @kuchichan
- Fix cursor-based pagination in products search - #8011 by @rafalp
- Fix crash when querying external shipping methods `translation` field - #8971 by @rafalp
- Fix crash when too long translation strings were passed to `translate` mutations - #8942 by @rafalp
- Raise ValidationError in `CheckoutAddPromoCode`, `CheckoutPaymentCreate` when product in the checkout is
  unavailable - #8978 by @IKarbowiak
- Remove `graphene-django` dependency - #9170 by @rafalp
- Fix disabled warehouses appearing as valid click and collect points when checkout contains only preorders - #9052 by @rafalp
- Fix failing `on_failure` export tasks method - #9160 by @IKarbowiak

# 3.0.0

### Breaking changes

#### Behavior

- Add multichannel - #6242 by @fowczarek @d-wysocki
- Add email interface as a plugin - #6301 by @korycins
- Add unconfirmed order editing - #6829 by @tomaszszymanski129
  - Removed mutations for draft order lines manipulation: `draftOrderLinesCreate`, `draftOrderLineDelete`, `draftOrderLineUpdate`
  - Added instead: `orderLinesCreate`, `orderLineDelete`, `orderLineUpdate` mutations instead.
  - Order events enums `DRAFT_ADDED_PRODUCTS` and `DRAFT_REMOVED_PRODUCTS` are now `ADDED_PRODUCTS` and `REMOVED_PRODUCTS`
- Remove resolving users location from GeoIP; drop `PaymentInput.billingAddress` input field - #6784 by @maarcingebala
- Always create new checkout in `checkoutCreate` mutation - #7318 by @IKarbowiak
  - deprecate `created` return field on `checkoutCreate` mutation
- Return empty values list for attribute without choices - #7394 by @fowczarek
  - `values` for attributes without choices from now are empty list.
  - attributes with choices - `DROPDOWN` and `MULTISELECT`
  - attributes without choices - `FILE`, `REFERENCE`, `NUMERIC` and `RICH_TEXT`
- Unify checkout identifier in checkout mutations and queries - #7511 by @IKarbowiak
- Propagate sale and voucher discounts over specific lines - #8793 by @korycins
  - Use a new interface for response received from plugins/pluginManager. Methods `calculate_checkout_line_unit_price`
    and `calculate_checkout_line_total` returns `TaxedPricesData` instead of `TaxedMoney`.
- Attach sale discount info to the line when adding variant to order - #8821 by @IKarbowiak
  - Use a new interface for the response received from plugins/pluginManager.
    Methods `calculate_order_line_unit` and `calculate_order_line_total` returns
    `OrderTaxedPricesData` instead of `TaxedMoney`.
  - Rename checkout interfaces: `CheckoutTaxedPricesData` instead of `TaxedPricesData`
    and `CheckoutPricesData` instead of `PricesData`
- Sign JWT tokens with RS256 instead of HS256 - #7990 by @korycins
- Add support for filtering available shipping methods by Saleor Apps - #8399 by @kczan, @stnatic
  - Introduce `ShippingMethodData` interface as a root object type for ShippingMethod object
- Limit number of user addresses - #9173 by @IKarbowiak

#### GraphQL Schema

- Drop deprecated meta mutations - #6422 by @maarcingebala
- Drop deprecated service accounts and webhooks API - #6431 by @maarcingebala
- Drop deprecated fields from the `ProductVariant` type: `quantity`, `quantityAllocated`, `stockQuantity`, `isAvailable` - #6436 by @maarcingebala
- Drop authorization keys API - #6631 by @maarcingebala
- Drop `type` field from `AttributeValue` type - #6710 by @IKarbowiak
- Drop deprecated `taxRate` field from `ProductType` - #6795 by @d-wysocki
- Drop deprecated queries and mutations - #7199 by @IKarbowiak
  - drop `url` field from `Category` type
  - drop `url` field from `Category` type
  - drop `url` field from `Product` type
  - drop `localized` fild from `Money` type
  - drop `permissions` field from `User` type
  - drop `navigation` field from `Shop` type
  - drop `isActive` from `AppInput`
  - drop `value` from `AttributeInput`
  - drop `customerId` from `checkoutCustomerAttach`
  - drop `stockAvailability` argument from `products` query
  - drop `created` and `status` arguments from `orders` query
  - drop `created` argument from `draftOrders` query
  - drop `productType` from `ProductFilter`
  - deprecate specific error fields `<TypeName>Errors`, typed `errors` fields and remove deprecation
- Drop top-level `checkoutLine` query from the schema with related resolver, use `checkout` query instead - #7623 by @dexon44
- Change error class in `CollectionBulkDelete` to `CollectionErrors` - #7061 by @d-wysocki
- Make quantity field on `StockInput` required - #7082 by @IKarbowiak
- Add description to shipping method - #7116 by @IKarbowiak
  - `ShippingMethod` was extended with `description` field.
  - `ShippingPriceInput` was extended with `description` field
  - Extended `shippingPriceUpdate`, `shippingPriceCreate` mutation to add/edit description
  - Input field in `shippingPriceTranslate` changed to `ShippingPriceTranslationInput`
- Split `ShippingMethod` into `ShippingMethod` and `ShippingMethodType` (#8399):
  - `ShippingMethod` is used to represent methods offered for checkouts and orders
  - `ShippingMethodType` is used to manage shipping method configurations in Saleor
  - Deprecate `availableShippingMethods` on `Order` and `Checkout`. Use `shippingMethods` and refer to the `active` field instead

#### Saleor Apps

- Drop `CHECKOUT_QUANTITY_CHANGED` webhook - #6797 by @d-wysocki
- Change the payload of the order webhook to handle discounts list - #6874 by @korycins:
  - added fields: `Order.discounts`, `OrderLine.unit_discount_amount`, `OrderLine.unit_discount_type`, `OrderLine.unit_discount_reason`,
  - removed fields: `Order.discount_amount`, `Order.discount_name`, `Order.translated_discount_name`
- Remove triggering a webhook event `PRODUCT_UPDATED` when calling `ProductVariantCreate` mutation. Use `PRODUCT_VARIANT_CREATED` instead - #6963 by @piotrgrundas
- Make `order` property of invoice webhook payload contain order instead of order lines - #7081 by @pdblaszczyk
  - Affected webhook events: `INVOICE_REQUESTED`, `INVOICE_SENT`, `INVOICE_DELETED`
- Added `CHECKOUT_FILTER_SHIPPING_METHODS`, `ORDER_FILTER_SHIPPING_METHODS` sync webhooks - #8399 by @kczan, @stnatic

#### Plugins

- Drop `apply_taxes_to_shipping_price_range` plugin hook - #6746 by @maarcingebala
- Refactor listing payment gateways - #7050 by @maarcingebala:
  - Breaking changes in plugin methods: removed `get_payment_gateway` and `get_payment_gateway_for_checkout`; instead `get_payment_gateways` was added.
- Improve checkout performance - introduce `CheckoutInfo` data class - #6958 by @IKarbowiak;
  - Introduced changes in plugin methods definitions in the following methods, the `checkout` parameter changed to `checkout_info`:
    - `calculate_checkout_total`
    - `calculate_checkout_subtotal`
    - `calculate_checkout_shipping`
    - `get_checkout_shipping_tax_rate`
    - `calculate_checkout_line_total`
    - `calculate_checkout_line_unit_price`
    - `get_checkout_line_tax_rate`
    - `preprocess_order_creation`
  - `preprocess_order_creation` was extend with `lines_info` parameter
- Fix Avalara caching - #7036 by @fowczarek:
  - Introduced changes in plugin methods definitions:
    - `calculate_checkout_line_total` was extended with `lines` parameter
    - `calculate_checkout_line_unit_price` was extended with `lines` parameter
    - `get_checkout_line_tax_rate` was extended with `lines` parameter
  - To get proper taxes we should always send the whole checkout to Avalara.
- Extend plugins manager to configure plugins for each plugins - #7198 by @korycins:
  - Introduce changes in API:
    - `paymentInitialize` - add `channel` parameter. Optional when only one channel exists.
    - `pluginUpdate` - add `channel` parameter.
    - `availablePaymentGateways` - add `channel` parameter.
    - `storedPaymentSources` - add `channel` parameter.
    - `requestPasswordReset` - add `channel` parameter.
    - `requestEmailChange` - add `channel` parameter.
    - `confirmEmailChange` - add `channel` parameter.
    - `accountRequestDeletion` - add `channel` parameter.
    - change structure of type `Plugin`:
      - add `globalConfiguration` field for storing configuration when a plugin is globally configured
      - add `channelConfigurations` field for storing plugin configuration for each channel
      - removed `configuration` field, use `globalConfiguration` and `channelConfigurations` instead
    - change structure of input `PluginFilterInput`:
      - add `statusInChannels` field
      - add `type` field
      - removed `active` field. Use `statusInChannels` instead
  - Change plugin webhook endpoint - #7332 by @korycins.
    - Use /plugins/channel/<channel_slug>/<plugin_id> for plugins with channel configuration
    - Use /plugins/global/<plugin_id> for plugins with global configuration
    - Remove /plugin/<plugin_id> endpoint
- Fix doubling price in checkout for products without tax - #7056 by @IKarbowiak:
  - Introduce changes in plugins method:
    - `calculate_checkout_subtotal` has been dropped from plugins;
    - for correct subtotal calculation, `calculate_checkout_line_total` must be set (manager method for calculating checkout subtotal uses `calculate_checkout_line_total` method)
- Deprecated Stripe plugin - will be removed in Saleor 4.0
  - rename `StripeGatewayPlugin` to `DeprecatedStripeGatewayPlugin`.
  - introduce new `StripeGatewayPlugin` plugin.

### Other changes

#### Features

- Migrate from Draft.js to Editor.js format - #6430, #6456 by @IKarbowiak
- Allow using `Bearer` as an authorization prefix - #6996 by @korycins
- Add product rating - #6284 by @korycins
- Add order confirmation - #6498 by @tomaszszymanski12
- Extend Vatlayer functionalities - #7101 by @korycins:
  - Allow users to enter a list of exceptions (country ISO codes) that will use the source country rather than the destination country for tax purposes.
  - Allow users to enter a list of countries for which no VAT will be added.
- Extend order with origin and original order values - #7326 by @IKarbowiak
- Allow impersonating user by an app/staff - #7754 by @korycins:
  - Add `customerId` to `checkoutCustomerAttach` mutation
  - Add new permission `IMPERSONATE_USER`
- Add possibility to apply a discount to order/order line with status `DRAFT` - #6930 by @korycins
- Implement database read replicas - #8516, #8751 by @fowczarek
- Propagate sale and voucher discounts over specific lines - #8793 by @korycins
  - The created order lines from checkout will now have fulfilled all undiscounted fields with a default price value
    (without any discounts).
  - Order line will now include a voucher discount (in the case when the voucher is for specific products or have a
    flag apply_once_per_order). In that case, `Order.discounts` will not have a relation to `OrderDiscount` object.
  - Webhook payload for `OrderLine` will now include two new fields, `sale_id` (graphql ID of applied sale) and
    `voucher_code` (code of the valid voucher applied to this line).
  - When any sale or voucher discount was applied, `line.discount_reason` will be fulfilled.
  - New interface for handling more data for prices: `PricesData` and `TaxedPricesData` used in checkout calculations
    and in plugins/pluginManager.
- Attach sale discount info to the line when adding variant to order - #8821 by @IKarbowiak
  - Rename checkout interfaces: `CheckoutTaxedPricesData` instead of `TaxedPricesData`
    and `CheckoutPricesData` instead of `PricesData`
  - New interface for handling more data for prices: `OrderTaxedPricesData` used in plugins/pluginManager.
- Add uploading video URLs to product gallery - #6838 by @GrzegorzDerdak
- Add generic `FileUpload` mutation - #6470 by @IKarbowiak

#### Metadata

- Allow passing metadata to `accountRegister` mutation - #7152 by @piotrgrundas
- Copy metadata fields when creating reissue - #7358 by @IKarbowiak
- Add metadata to shipping zones and shipping methods - #6340 by @maarcingebala
- Add metadata to menu and menu item - #6648 by @tomaszszymanski129
- Add metadata to warehouse - #6727 by @d-wysocki
- Added support for querying objects by metadata fields - #6683 by @LeOndaz, #7421 by @korycins
- Change metadata mutations to use token for order and checkout as an identifier - #8542 by @IKarbowiak
  - After changes, using the order `id` for changing order metadata is deprecated

#### Attributes

- Add rich text attribute input - #7059 by @piotrgrundas
- Support setting value for AttributeValue mutations - #7037 by @piotrgrundas
- Add boolean attributes - #7454 by @piotrgrundas
- Add date & date time attributes - #7500 by @piotrgrundas
- Add file attributes - #6568 by @IKarbowiak
- Add page reference attributes - #6624 by @IKarbowiak
- Add product reference attributes - #6711 by @IKarbowiak
- Add numeric attributes - #6790 by @IKarbowiak
- Add `withChoices` flag for Attribute type - #7733 by @CossackDex
- Return empty results when filtering by non-existing attribute - #7025 by @maarcingebala
- Add Page Types - #6261 by @IKarbowiak

#### Plugins

- Add interface for integrating the auth plugins - #6799 by @korycins
- Add Sendgrid plugin - #6793 by @korycins
- Trigger `checkout_updated` plugin method for checkout metadata mutations - #7392 by @maarcingebala

#### Saleor Apps

- Add synchronous payment webhooks - #7044 by @maarcingebala
- Add `CUSTOMER_UPDATED` webhook, add addresses field to customer `CUSTOMER_CREATED` webhook - #6898 by @piotrgrundas
- Add `PRODUCT_VARIANT_CREATED`, `PRODUCT_VARIANT_UPDATED`, `PRODUCT_VARIANT_DELETED` webhooks, fix attributes field for `PRODUCT_CREATED`, `PRODUCT_UPDATED` webhooks - #6963 by @piotrgrundas
- Trigger `PRODUCT_UPDATED` webhook for collections and categories mutations - #7051 by @d-wysocki
- Extend order webhook payload with fulfillment fields - #7364, #7347 by @korycins
  - fulfillments extended with:
    - `total_refund_amount`
    - `shipping_refund_amount`
    - `lines`
  - fulfillment lines extended with:
    - `total_price_net_amount`
    - `total_price_gross_amount`
    - `undiscounted_unit_price_net`
    - `undiscounted_unit_price_gross`
    - `unit_price_net`
- Extend order payload with undiscounted prices and add psp_reference to payment model - #7339 by @IKarbowiak
  - order payload extended with the following fields:
    - `undiscounted_total_net_amount`
    - `undiscounted_total_gross_amount`
    - `psp_reference` on `payment`
  - order lines extended with:
    - `undiscounted_unit_price_net_amount`
    - `undiscounted_unit_price_gross_amount`
    - `undiscounted_total_price_net_amount`
    - `undiscounted_total_price_gross_amount`
- Add `product_id`, `product_variant_id`, `attribute_id` and `page_id` when it is possible for `AttributeValue` translations webhook - #7783 by @fowczarek
- Add draft orders webhooks - #8102 by @jakubkuc
- Add page webhooks: `PAGE_CREATED`, `PAGE_UPDATED` and `PAGE_DELETED` - #6787 by @d-wysocki
- Add `PRODUCT_DELETED` webhook - #6794 by @d-wysocki
- Add `page_type_id` in translations webhook - #7825 by @fowczarek
- Fix failing account mutations for app - #7569 by @IKarbowiak
- Add app support for events - #7622 by @IKarbowiak
- Fix creating translations with app - #6804 by @krzysztofwolski
- Change the `app` query to return info about the currently authenticated app - #6928 by @d-wysocki
- Mark `X-` headers as deprecated and add headers without prefix. All deprecated headers will be removed in Saleor 4.0 - #8179 by @L3str4nge
  - X-Saleor-Event -> Saleor-Event
  - X-Saleor-Domain -> Saleor-Domain
  - X-Saleor-Signature -> Saleor-Signature
  - X-Saleor-HMAC-SHA256 -> Saleor-HMAC-SHA256

#### Other changes

- Add query contains only schema validation - #6827 by @fowczarek
- Add introspection caching - #6871 by @fowczarek
- Fix Sentry reporting - #6902 by @fowczarek
- Deprecate API fields `Order.discount`, `Order.discountName`, `Order.translatedDiscountName` - #6874 by @korycins
- Fix argument validation in page resolver - #6960 by @fowczarek
- Drop `data` field from checkout line model - #6961 by @fowczarek
- Fix `totalCount` on connection resolver without `first` or `last` - #6975 by @fowczarek
- Fix variant resolver on `DigitalContent` - #6983 by @fowczarek
- Fix resolver by id and slug for product and product variant - #6985 by @d-wysocki
- Add optional support for reporting resource limits via a stub field in `shop` - #6967 by @NyanKiyoshi
- Update checkout quantity when checkout lines are deleted - #7002 by @IKarbowiak
- Fix available shipping methods - return also weight methods without weight limits - #7021 by @IKarbowiak
- Validate discount value for percentage vouchers and sales - #7033 by @d-wysocki
- Add field `languageCode` to types: `AccountInput`, `AccountRegisterInput`, `CheckoutCreateInput`, `CustomerInput`, `Order`, `User`. Add field `languageCodeEnum` to `Order` type. Add new mutation `CheckoutLanguageCodeUpdate`. Deprecate field `Order.languageCode`. - #6609 by @korycins
- Extend `Transaction` type with gateway response and `Payment` type with filter - #7062 by @IKarbowiak
- Fix invalid tax rates for lines - #7058 by @IKarbowiak
- Allow seeing unconfirmed orders - #7072 by @IKarbowiak
- Raise `GraphQLError` when too big integer value is provided - #7076 by @IKarbowiak
- Do not update draft order addresses when user is changing - #7088 by @IKarbowiak
- Recalculate draft order when product/variant was deleted - #7085 by @d-wysocki
- Added validation for `DraftOrderCreate` with negative quantity line - #7085 by @d-wysocki
- Remove HTML tags from product `description_plaintext` - #7094 by @d-wysocki
- Fix failing product tasks when instances are removed - #7092 by @IKarbowiak
- Update GraphQL endpoint to only match exactly `/graphql/` without trailing characters - #7117 by @IKarbowiak
- Introduce `traced_resolver` decorator instead of Graphene middleware - #7159 by @tomaszszymanski129
- Fix failing export when exporting attribute without values - #7131 by @IKarbowiak
- Fix incorrect payment data for Klarna - #7150 by @IKarbowiak
- Drop deleted images from storage - #7129 by @IKarbowiak
- Fix export with empty assignment values - #7214 by @IKarbowiak
- Change exported file name - #7222 by @IKarbowiak
- Fix core sorting on related fields - #7195 by @tomaszszymanski129
- Use GraphQL IDs instead of database IDs in export - #7240 by @IKarbowiak
- Fix draft order tax mismatch - #7226 by @IKarbowiak
  - Introduce `calculate_order_line_total` plugin method
- Update core logging for better Celery tasks handling - #7251 by @tomaszszymanski129
- Raise `ValidationError` when refund cannot be performed - #7260 by @IKarbowiak
- Fix customer addresses missing after customer creation - #7327 by @tomaszszymanski129
- Fix invoice generation - #7376 by @tomaszszymanski129
- Allow defining only one field in translations - #7363 by @IKarbowiak
- Allow filtering pages by ids - #7393 by @IKarbowiak
- Fix validate `min_spent` on vouchers to use net or gross value depends on `settings.display_gross_prices` - #7408 by @d-wysocki
- Fix invoice generation - #7376 by tomaszszymanski129
- Add hash to uploading images #7453 by @IKarbowiak
- Add file format validation for uploaded images - #7447 by @IKarbowiak
- Fix attaching params for address form errors - #7485 by @IKarbowiak
- Update draft order validation - #7253 by @IKarbowiak
  - Extend Order type with errors: [OrderError!]! field
  - Create tasks for deleting order lines by deleting products or variants
- Fix doubled checkout total price for one line and zero shipping price - #7532 by @IKarbowiak
- Deprecate nested objects in `TranslatableContent` types - #7522 by @IKarbowiak
- Modify order of auth middleware calls - #7572 by @tomaszszymanski129
- Drop assigning cheapest shipping method in checkout - #7767 by @maarcingebala
- Deprecate `query` argument in `sales` and `vouchers` queries - #7806 by @maarcingebala
- Allow translating objects by translatable content ID - #7803 by @maarcingebala
- Configure a periodic task for removing empty allocations - #7885 by @fowczarek
- Fix missing transaction id in Braintree - #8110 by @fowczarek
- Fix GraphQL federation support - #7771 #8107 by @rafalp
- Fix cursor-based pagination in products search - #8011 #8211 by @rafalp
- Batch loads in queries for Apollo Federation - #8362 by @rafalp
- Add workaround for failing Avatax when line has price 0 - #8610 by @korycins
- Add option to set tax code for shipping in Avatax configuration view - #8596 by @korycins
- Fix Avalara tax fetching from cache - #8647 by @fowczarek
- Fix incorrect stock allocation - #8931 by @IKarbowiak
- Fix incorrect handling of unavailable products in checkout - #8978, #9119 by @IKarbowiak, @korycins
- Add draft orders webhooks - #8102 by @jakubkuc
- Handle `SameSite` cookie attribute in jwt refresh token middleware - #8209 by @jakubkuc
- Fix creating translations with app - #6804 by @krzysztofwolski
- Add possibility to provide external payment ID during the conversion draft order to order - #6320 by @korycins
- Add basic rating for `Products` - #6284 by @korycins
- Add metadata to shipping zones and shipping methods - #6340 by @maarcingebala
- Add Page Types - #6261 by @IKarbowiak
- Migrate draftjs content to editorjs format - #6430 by @IKarbowiak
- Add editorjs sanitizer - #6456 by @IKarbowiak
- Add generic FileUpload mutation - #6470 by @IKarbowiak
- Order confirmation backend - #6498 by @tomaszszymanski129
- Handle `SameSite` cookie attribute in JWT refresh token middleware - #8209 by @jakubkuc
- Add possibility to provide external payment ID during the conversion draft order to order - #6320 by @korycins9
- Fix password reset request - #6351 by @Manfred-Madelaine-pro, Ambroise and Pierre
- Refund products support - #6530 by @korycins
- Add possibility to exclude products from shipping method - #6506 by @korycins
- Add `Shop.availableShippingMethods` query - #6551 by @IKarbowiak
- Add delivery time to shipping method - #6564 by @IKarbowiak
- Shipping zone description - #6653 by @tomaszszymanski129
- Get tax rate from plugins - #6649 by @IKarbowiak
- Added support for querying user by email - #6632 @LeOndaz
- Add order shipping tax rate - #6678 by @IKarbowiak
- Deprecate field `descriptionJSON` from `Product`, `Category`, `Collection` and field `contentJSON` from `Page` - #6692 by @d-wysocki
- Fix products visibility - #6704 by @IKarbowiak
- Fix page `contentJson` field to return JSON - #6832 by @d-wysocki
- Add SearchRank to search product by name and description. New enum added to `ProductOrderField` - `RANK` - which returns results sorted by search rank - #6872 by @d-wysocki
- Allocate stocks for order lines in a bulk way - #6877 by @IKarbowiak
- Deallocate stocks for order lines in a bulk way - #6896 by @IKarbowiak
- Prevent negative available quantity - #6897 by @d-wysocki
- Add default sorting by rank for search products - #6936 by @d-wysocki
- Fix exporting product description to xlsx - #6959 by @IKarbowiak
- Add `Shop.version` field to query API version - #6980 by @maarcingebala
- Add new authorization header `Authorization-Bearer` - #6998 by @korycins
- Add field `paymentMethodType` to `Payment` object - #7073 by @korycins
- Unify Warehouse Address API - #7481 by @d-wysocki
  - deprecate `companyName` on `Warehouse` type
  - remove `companyName` on `WarehouseInput` type
  - remove `WarehouseAddressInput` on `WarehouseUpdateInput` and `WarehouseCreateInput`, and change it to `AddressInput`
- Fix passing incorrect customer email to payment gateways - #7486 by @korycins
- Add HTTP meta tag for Content-Security-Policy in GraphQL Playground - #7662 by @NyanKiyoshi
- Add additional validation for `from_global_id_or_error` function - #8780 by @CossackDex

# 2.11.1

- Add support for Apple Pay on the web - #6466 by @korycins

## 2.11.0

### Features

- Add products export - #5255 by @IKarbowiak
- Add external apps support - #5767 by @korycins
- Invoices backend - #5732 by @tomaszszymanski129
- Adyen drop-in integration - #5914 by @korycins, @IKarbowiak
- Add a callback view to plugins - #5884 by @korycins
- Support pushing webhook events to message queues - #5940 by @patrys, @korycins
- Send a confirmation email when the order is canceled or refunded - #6017
- No secure cookie in debug mode - #6082 by @patrys, @orzechdev
- Add searchable and available for purchase flags to product - #6060 by @IKarbowiak
- Add `TotalPrice` to `OrderLine` - #6068 @fowczarek
- Add `PRODUCT_UPDATED` webhook event - #6100 by @tomaszszymanski129
- Search orders by GraphQL payment ID - #6135 by @korycins
- Search orders by a custom key provided by payment gateway - #6135 by @korycins
- Add ability to set a default product variant - #6140 by @tomaszszymanski129
- Allow product variants to be sortable - #6138 by @tomaszszymanski129
- Allow fetching stocks for staff users only with `MANAGE_ORDERS` permissions - #6139 by @fowczarek
- Add filtering to `ProductVariants` query and option to fetch variant by SKU in `ProductVariant` query - #6190 by @fowczarek
- Add filtering by Product IDs to `products` query - #6224 by @GrzegorzDerdak
- Add `change_currency` command - #6016 by @maarcingebala
- Add dummy credit card payment - #5822 by @IKarbowiak
- Add custom implementation of UUID scalar - #5646 by @koradon
- Add `AppTokenVerify` mutation - #5716 by @korycins

### Breaking Changes

- Refactored JWT support. Requires handling of JWT token in the storefront (a case when the backend returns the exception about the invalid token). - #5734, #5816 by @korycins
- New logging setup will now output JSON logs in production mode for ease of feeding them into log collection systems like Logstash or CloudWatch Logs - #5699 by @patrys
- Deprecate `WebhookEventType.CHECKOUT_QUANTITY_CHANGED` - #5837 by @korycins
- Anonymize and update order and payment fields; drop `PaymentSecureConfirm` mutation, drop Payment type fields: `extraData`, `billingAddress`, `billingEmail`, drop `gatewayResponse` from `Transaction` type - #5926 by @IKarbowiak
- Switch the HTTP stack from WSGI to ASGI based on Uvicorn - #5960 by @patrys
- Add `MANAGE_PRODUCT_TYPES_AND_ATTRIBUTES` permission, which is now required to access all attributes and product types related mutations - #6219 by @IKarbowiak

### Fixes

- Fix payment fields in order payload for webhooks - #5862 by @korycins
- Fix specific product voucher in draft orders - #5727 by @fowczarek
- Explicit country assignment in default shipping zones - #5736 by @maarcingebala
- Drop `json_content` field from the `Menu` model - #5761 by @maarcingebala
- Strip warehouse name in mutations - #5766 by @koradon
- Add missing order events during checkout flow - #5684 by @koradon
- Update Google Merchant to get tax rate based by plugin manager - #5823 by @gabmartinez
- Allow unicode in slug fields - #5877 by @IKarbowiak
- Fix empty plugin object result after `PluginUpdate` mutation - #5968 by @gabmartinez
- Allow finishing checkout when price amount is 0 - #6064 by @IKarbowiak
- Fix incorrect tax calculation for Avatax - #6035 by @korycins
- Fix incorrect calculation of subtotal with active Avatax - #6035 by @korycins
- Fix incorrect assignment of tax code for Avatax - #6035 by @korycins
- Do not allow negative product price - #6091 by @IKarbowiak
- Handle None as attribute value - #6092 by @IKarbowiak
- Fix for calling `order_created` before the order was saved - #6095 by @korycins
- Update default decimal places - #6098 by @IKarbowiak
- Avoid assigning the same pictures twice to a variant - #6112 by @IKarbowiak
- Fix crashing system when Avalara is improperly configured - #6117 by @IKarbowiak
- Fix for failing finalising draft order - #6133 by @korycins
- Remove corresponding draft order lines when variant is removing - #6119 by @IKarbowiak
- Update required perms for apps management - #6173 by @IKarbowiak
- Raise an error for an empty key in metadata - #6176 by @IKarbowiak
- Add attributes to product error - #6181 by @IKarbowiak
- Allow to add product variant with 0 price to draft order - #6189 by @IKarbowiak
- Fix deleting product when default variant is deleted - #6186 by @IKarbowiak
- Fix get unpublished products, product variants and collection as app - #6194 by @fowczarek
- Set `OrderFulfillStockInput` fields as required - #6196 by @IKarbowiak
- Fix attribute filtering by categories and collections - #6214 by @fowczarek
- Fix `is_visible` when `publication_date` is today - #6225 by @korycins
- Fix filtering products by multiple attributes - #6215 by @GrzegorzDerdak
- Add attributes validation while creating/updating a product's variant - #6269 by @GrzegorzDerdak
- Add metadata to page model - #6292 by @dominik-zeglen
- Fix for unnecessary attributes validation while updating simple product - #6300 by @GrzegorzDerdak
- Include order line total price to webhook payload - #6354 by @korycins
- Fix for fulfilling an order when product quantity equals allocated quantity - #6333 by @GrzegorzDerdak
- Fix for the ability to filter products on collection - #6363 by @GrzegorzDerdak

## 2.10.2

- Add command to change currencies in the database - #5906 by @d-wysocki

## 2.10.1

- Fix multiplied stock quantity - #5675 by @fowczarek
- Fix invalid allocation after migration - #5678 by @fowczarek
- Fix order mutations as app - #5680 by @fowczarek
- Prevent creating checkout/draft order with unpublished product - #5676 by @d-wysocki

## 2.10.0

- OpenTracing support - #5188 by @tomaszszymanski129
- Account confirmation email - #5126 by @tomaszszymanski129
- Relocate `Checkout` and `CheckoutLine` methods into separate module and update checkout related plugins to use them - #4980 by @krzysztofwolski
- Fix problem with free shipping voucher - #4942 by @IKarbowiak
- Add sub-categories to random data - #4949 by @IKarbowiak
- Deprecate `localized` field in Money type - #4952 by @IKarbowiak
- Fix for shipping API not applying taxes - #4913 by @kswiatek92
- Query object translation with only `manage_translation` permission - #4914 by @fowczarek
- Add customer note to draft orders API - #4973 by @IKarbowiak
- Allow to delete category and leave products - #4970 by @IKarbowiak
- Remove thumbnail generation from migration - #3494 by @kswiatek92
- Rename 'shipping_date' field in fulfillment model to 'created' - #2433 by @kswiatek92
- Reduce number of queries for 'checkoutComplete' mutation - #4989 by @IKarbowiak
- Force PyTest to ignore the environment variable containing the Django settings module - #4992 by @NyanKiyoshi
- Extend JWT token payload with user information - #4987 by @salwator
- Optimize the queries for product list in the dashboard - #4995 by @IKarbowiak
- Drop dashboard 1.0 - #5000 by @IKarbowiak
- Fixed serialization error on weight fields when running `loaddata` and `dumpdb` - #5005 by @NyanKiyoshi
- Fixed JSON encoding error on Google Analytics reporting - #5004 by @NyanKiyoshi
- Create custom field to translation, use new translation types in translations query - #5007 by @fowczarek
- Take allocated stock into account in `StockAvailability` filter - #5019 by @simonbru
- Generate matching postal codes for US addresses - #5033 by @maarcingebala
- Update debug toolbar - #5032 by @IKarbowiak
- Allow staff member to receive notification about customers orders - #4993 by @kswiatek92
- Add user's global id to the JWT payload - #5039 by @salwator
- Make middleware path resolving lazy - #5041 by @NyanKiyoshi
- Generate slug on saving the attribute value - #5055 by @fowczarek
- Fix order status after order update - #5072 by @fowczarek
- Extend top-level connection resolvers with ability to sort results - #5018 by @fowczarek
- Drop storefront 1.0 - #5043 by @IKarbowiak
- Replace permissions strings with enums - #5038 by @kswiatek92
- Remove gateways forms and templates - #5075 by @IKarbowiak
- Add `Wishlist` models and GraphQL endpoints - #5021 by @derenio
- Remove deprecated code - #5107 by @IKarbowiak
- Fix voucher start date filtering - #5133 by @dominik-zeglen
- Search by sku in products query - #5117 by @fowczarek
- Send fulfillment update email - #5118 by @IKarbowiak
- Add address query - #5148 by @kswiatek92
- Add `checkout_quantity_changed` webhook - #5042 by @derenio
- Remove unnecessary `manage_orders` permission - #5142 by @kswiatek92
- Mutation to change the user email - #5076 by @kswiatek92
- Add MyPy checks - #5150 by @IKarbowiak
- Move extracting user or service account to utils - #5152 by @kswiatek92
- Deprecate order status/created arguments - #5076 by @kswiatek92
- Fix getting title field in page mutations #5160 by @maarcingebala
- Copy public and private metadata from the checkout to the order upon creation - #5165 by @dankolbman
- Add warehouses and stocks- #4986 by @szewczykmira
- Add permission groups - #5176, #5513 by @IKarbowiak
- Drop `gettext` occurrences - #5189 by @IKarbowiak
- Fix `product_created` webhook - #5187 by @dzkb
- Drop unused resolver `resolve_availability` - #5190 by @maarcingebala
- Fix permission for `checkoutCustomerAttach` mutation - #5192 by @maarcingebala
- Restrict access to user field - #5194 by @maarcingebala
- Unify permission for service account API client in test - #5197 by @fowczarek
- Add additional confirmation step to `checkoutComplete` mutation - #5179 by @salwator
- Allow sorting warehouses by name - #5211 by @dominik-zeglen
- Add anonymization to GraphQL's `webhookSamplePayload` endpoint - #5161 @derenio
- Add slug to `Warehouse`, `Product` and `ProductType` models - #5196 by @IKarbowiak
- Add mutation for assigning, unassigning shipping zones to warehouse - #5217 by @kswiatek92
- Fix passing addresses to `PaymentData` objects - #5223 by @maarcingebala
- Return `null` when querying `me` as an anonymous user - #5231 by @maarcingebala
- Added `PLAYGROUND_ENABLED` environment variable/setting to allow to enable the GraphQL playground when `DEBUG` is disabled - #5254 by @NyanKiyoshi
- Fix access to order query when request from service account - #5258 by @fowczarek
- Customer shouldn't be able to see draft orders by token - #5259 by @fowczarek
- Customer shouldn't be able to query checkout with another customer - #5268 by @fowczarek
- Added integration support of Jaeger Tracing - #5282 by @NyanKiyoshi
- Return `null` when querying `me` as an anonymous user - #5231 as @maarcingebala
- Add `fulfillment created` webhook - @szewczykmira
- Unify metadata API - #5178 by @fowczarek
- Add compiled versions of emails to the repository - #5260 by @tomaszszymanski129
- Add required prop to fields where applicable - #5293 by @dominik-zeglen
- Drop `get_absolute_url` methods - #5299 by @IKarbowiak
- Add `--force` flag to `cleardb` command - #5302 by @maarcingebala
- Require non-empty message in `orderAddNote` mutation - #5316 by @maarcingebala
- Stock management refactor - #5323 by @IKarbowiak
- Add discount error codes - #5348 by @IKarbowiak
- Add benchmarks to checkout mutations - #5339 by @fowczarek
- Add pagination tests - #5363 by @fowczarek
- Add ability to assign multiple warehouses in mutations to create/update a shipping zone - #5399 by @fowczarek
- Add filter by ids to the `warehouses` query - #5414 by @fowczarek
- Add shipping rate price validation - #5411 by @kswiatek92
- Remove unused settings and environment variables - #5420 by @maarcingebala
- Add product price validation - #5413 by @kswiatek92
- Add attribute validation to `attributeAssign` mutation - #5423 by @kswiatek92
- Add possibility to update/delete more than one item in metadata - #5446 by @koradon
- Check if image exists before validating - #5425 by @kswiatek92
- Fix warehouses query not working without id - #5441 by @koradon
- Add `accountErrors` to `CreateToken` mutation - #5437, #5465 by @koradon
- Raise `GraphQLError` if filter has invalid IDs - #5460 by @gabmartinez
- Use `AccountErrorCode.INVALID_CREDENTIALS` instead of `INVALID_PASSWORD` - #5495 by @koradon
- Add tests for pagination - #5468 by @koradon
- Add `Job` abstract model and interface - #5510 by @IKarbowiak
- Refactor implementation of allocation - #5445 by @fowczarek
- Fix `WeightScalar` - #5530 by @koradon
- Add `OrderFulfill` mutation - #5525 by @fowczarek
- Add "It Works" page - #5494 by @IKarbowiak and @dominik-zeglen
- Extend errors in `OrderFulfill` mutation - #5553 by @fowczarek
- Refactor `OrderCancel` mutation for multiple warehouses - #5554 by @fowczarek
- Add negative weight validation - #5564 by @fowczarek
- Add error when user pass empty object as address - #5585 by @fowczarek
- Fix payment creation without shipping method - #5444 by @d-wysocki
- Fix checkout and order flow with variant without inventory tracking - #5599 by @fowczarek
- Fixed JWT expired token being flagged as unhandled error rather than handled. - #5603 by @NyanKiyoshi
- Refactor read-only middleware - #5602 by @maarcingebala
- Fix availability for variants without inventory tracking - #5605 by @fowczarek
- Drop support for configuring Vatlayer plugin from settings file. - #5614 by @korycins
- Add ability to query category, collection or product by slug - #5574 by @koradon
- Add `quantityAvailable` field to `ProductVariant` type - #5628 by @fowczarek
- Use tags rather than time-based logs for information on requests - #5608 by @NyanKiyoshi

## 2.9.0

### API

- Add mutation to change customer's first name last name - #4489 by @fowczarek
- Add mutation to delete customer's account - #4494 by @fowczarek
- Add mutation to change customer's password - #4656 by @fowczarek
- Add ability to customize email sender address in emails sent by Saleor - #4820 by @NyanKiyoshi
- Add ability to filter attributes per global ID - #4640 by @NyanKiyoshi
- Add ability to search product types by value (through the name) - #4647 by @NyanKiyoshi
- Add queries and mutation for serving and saving the configuration of all plugins - #4576 by @korycins
- Add `redirectUrl` to staff and user create mutations - #4717 by @fowczarek
- Add error codes to mutations responses - #4676 by @Kwaidan00
- Add translations to countries in `shop` query - #4732 by @fowczarek
- Add support for sorting product by their attribute values through given attribute ID - #4740 by @NyanKiyoshi
- Add descriptions for queries and query arguments - #4758 by @maarcingebala
- Add support for Apollo Federation - #4825 by @salwator
- Add mutation to create multiple product variants at once - #4735 by @fowczarek
- Add default value to custom errors - #4797 by @fowczarek
- Extend `availablePaymentGateways` field with gateways' configuration data - #4774 by @salwator
- Change `AddressValidationRules` API - #4655 by @Kwaidan00
- Use search in a consistent way; add sort by product type name and publication status to `products` query. - #4715 by @fowczarek
- Unify `menuItemMove` mutation with other reordering mutations - #4734 by @NyanKiyoshi
- Don't create an order when the payment was unsuccessful - #4500 by @NyanKiyoshi
- Don't require shipping information in checkout for digital orders - #4573 by @NyanKiyoshi
- Drop `manage_users` permission from the `permissions` query - #4854 by @maarcingebala
- Deprecate `inCategory` and `inCollection` attributes filters in favor of `filter` argument - #4700 by @NyanKiyoshi & @khalibloo
- Remove `PaymentGatewayEnum` from the schema, as gateways now are dynamic plugins - #4756 by @salwator
- Require `manage_products` permission to query `costPrice` and `stockQuantity` fields - #4753 by @NyanKiyoshi
- Refactor account mutations - #4510, #4668 by @fowczarek
- Fix generating random avatars when updating staff accounts - #4521 by @maarcingebala
- Fix updating JSON menu representation in mutations - #4524 by @maarcingebala
- Fix setting variant's `priceOverride` and `costPrice` to `null` - #4754 by @NyanKiyoshi
- Fix fetching staff user without `manage_users` permission - #4835 by @fowczarek
- Ensure that a GraphQL query is a string - #4836 by @nix010
- Add ability to configure the password reset link - #4863 by @fowczarek
- Fixed a performance issue where Saleor would sometimes run huge, unneeded prefetches when resolving categories or collections - #5291 by @NyanKiyoshi
- uWSGI now forces the django application to directly load on startup instead of being lazy - #5357 by @NyanKiyoshi

### Core

- Add enterprise-grade attributes management - #4351 by @dominik-zeglen and @NyanKiyoshi
- Add extensions manager - #4497 by @korycins
- Add service accounts - backend support - #4689 by @korycins
- Add support for webhooks - #4731 by @korycins
- Migrate the attributes mapping from HStore to many-to-many relation - #4663 by @NyanKiyoshi
- Create general abstraction for object metadata - #4447 by @salwator
- Add metadata to `Order` and `Fulfillment` models - #4513, #4866 by @szewczykmira
- Migrate the tax calculations to plugins - #4497 by @korycins
- Rewrite payment gateways using plugin architecture - #4669 by @salwator
- Rewrite Stripe integration to use PaymentIntents API - #4606 by @salwator
- Refactor password recovery system - #4617 by @fowczarek
- Add functionality to sort products by their "minimal variant price" - #4416 by @derenio
- Add voucher's "once per customer" feature - #4442 by @fowczarek
- Add validations for minimum password length in settings - #4735 by @fowczarek
- Add form to configure payments in the dashboard - #4807 by @szewczykmira
- Change `unique_together` in `AttributeValue` - #4805 by @fowczarek
- Change max length of SKU to 255 characters - #4811 by @lex111
- Distinguish `OrderLine` product name and variant name - #4702 by @fowczarek
- Fix updating order status after automatic fulfillment of digital products - #4709 by @korycins
- Fix error when updating or creating a sale with missing required values - #4778 by @NyanKiyoshi
- Fix error filtering pages by URL in the dashboard 1.0 - #4776 by @NyanKiyoshi
- Fix display of the products tax rate in the details page of dashboard 1.0 - #4780 by @NyanKiyoshi
- Fix adding the same product into a collection multiple times - #4518 by @NyanKiyoshi
- Fix crash when placing an order when a customer happens to have the same address more than once - #4824 by @NyanKiyoshi
- Fix time zone based tests - #4468 by @fowczarek
- Fix serializing empty URLs as a string when creating menu items - #4616 by @maarcingebala
- The invalid IP address in HTTP requests now fallback to the requester's IP address. - #4597 by @NyanKiyoshi
- Fix product variant update with current attribute values - #4936 by @fowczarek
- Update checkout last field and add auto now fields to save with update_fields parameter - #5177 by @IKarbowiak

### Dashboard 2.0

- Allow selecting the number of rows displayed in dashboard's list views - #4414 by @benekex2
- Add ability to toggle visible columns in product list - #4608 by @dominik-zeglen
- Add voucher settings - #4556 by @benekex2
- Contrast improvements - #4508 by @benekex2
- Display menu item form errors - #4551 by @dominik-zeglen
- Do not allow random IDs to appear in snapshots - #4495 by @dominik-zeglen
- Input UI changes - #4542 by @benekex2
- Implement new menu design - #4476 by @benekex2
- Refetch attribute list after closing modal - #4615 by @dominik-zeglen
- Add config for Testcafe - #4553 by @dominik-zeglen
- Fix product type taxes select - #4453 by @benekex2
- Fix form reloading - #4467 by @dominik-zeglen
- Fix voucher limit value when checkbox unchecked - #4456 by @benekex2
- Fix searches and pickers - #4487 by @dominik-zeglen
- Fix dashboard menu styles - #4491 by @benekex2
- Fix menu responsiveness - #4511 by @benekex2
- Fix loosing focus while typing in the product description field - #4549 by @dominik-zeglen
- Fix MUI warnings - #4588 by @dominik-zeglen
- Fix bulk action checkboxes - #4618 by @dominik-zeglen
- Fix rendering user avatar when it's empty #4546 by @maarcingebala
- Remove Dashboard 2.0 files form Saleor repository - #4631 by @dominik-zeglen
- Fix CreateToken mutation to use NonNull on errors field #5415 by @gabmartinez

### Other notable changes

- Replace Pipenv with Poetry - #3894 by @michaljelonek
- Upgrade `django-prices` to v2.1 - #4639 by @NyanKiyoshi
- Disable reports from uWSGI about broken pipe and write errors from disconnected clients - #4596 by @NyanKiyoshi
- Fix the random failures of `populatedb` trying to create users with an existing email - #4769 by @NyanKiyoshi
- Enforce `pydocstyle` for Python docstrings over the project - #4562 by @NyanKiyoshi
- Move Django Debug Toolbar to dev requirements - #4454 by @derenio
- Change license for artwork to CC-BY 4.0
- New translations:
  - Greek

## 2.8.0

### Core

- Avatax backend support - #4310 by @korycins
- Add ability to store used payment sources in gateways (first implemented in Braintree) - #4195 by @salwator
- Add ability to specify a minimal quantity of checkout items for a voucher - #4427 by @fowczarek
- Change the type of start and end date fields from Date to DateTime - #4293 by @fowczarek
- Revert the custom dynamic middlewares - #4452 by @NyanKiyoshi

### Dashboard 2.0

- UX improvements in Vouchers section - #4362 by @benekex2
- Add company address configuration - #4432 by @benekex2
- Require name when saving a custom list filter - #4269 by @benekex2
- Use `esModuleInterop` flag in `tsconfig.json` to simplify imports - #4372 by @dominik-zeglen
- Use hooks instead of a class component in forms - #4374 by @dominik-zeglen
- Drop CSRF token header from API client - #4357 by @dominik-zeglen
- Fix various bugs in the product section - #4429 by @dominik-zeglen

### Other notable changes

- Fix error when creating a checkout with voucher code - #4292 by @NyanKiyoshi
- Fix error when users enter an invalid phone number in an address - #4404 by @NyanKiyoshi
- Fix error when adding a note to an anonymous order - #4319 by @NyanKiyoshi
- Fix gift card duplication error in the `populatedb` script - #4336 by @fowczarek
- Fix vouchers apply once per order - #4339 by @fowczarek
- Fix discount tests failing at random - #4401 by @korycins
- Add `SPECIFIC_PRODUCT` type to `VoucherType` - #4344 by @fowczarek
- New translations:
  - Icelandic
- Refactored the backend side of `checkoutCreate` to improve performances and prevent side effects over the user's checkout if the checkout creation was to fail. - #4367 by @NyanKiyoshi
- Refactored the logic of cleaning the checkout shipping method over the API, so users do not lose the shipping method when updating their checkout. If the shipping method becomes invalid, it will be replaced by the cheapest available. - #4367 by @NyanKiyoshi & @szewczykmira
- Refactored process of getting available shipping methods to make it easier to understand and prevent human-made errors. - #4367 by @NyanKiyoshi
- Moved 3D secure option to Braintree plugin configuration and update config structure mechanism - #4751 by @salwator

## 2.7.0

### API

- Create order only when payment is successful - #4154 by @NyanKiyoshi
- Order Events containing order lines or fulfillment lines now return the line object in the GraphQL API - #4114 by @NyanKiyoshi
- GraphQL now prints exceptions to stderr as well as returning them or not - #4148 by @NyanKiyoshi
- Refactored API resolvers to static methods with root typing - #4155 by @NyanKiyoshi
- Add phone validation in the GraphQL API to handle the library upgrade - #4156 by @NyanKiyoshi

### Core

- Add basic Gift Cards support in the backend - #4025 by @fowczarek
- Add the ability to sort products within a collection - #4123 by @NyanKiyoshi
- Implement customer events - #4094 by @NyanKiyoshi
- Merge "authorize" and "capture" operations - #4098 by @korycins, @NyanKiyoshi
- Separate the Django middlewares from the GraphQL API middlewares - #4102 by @NyanKiyoshi, #4186 by @cmiacz

### Dashboard 2.0

- Add navigation section - #4012 by @dominik-zeglen
- Add filtering on product list - #4193 by @dominik-zeglen
- Add filtering on orders list - #4237 by @dominik-zeglen
- Change input style and improve Storybook stories - #4115 by @dominik-zeglen
- Migrate deprecated fields in Dashboard 2.0 - #4121 by @benekex2
- Add multiple select checkbox - #4133, #4146 by @benekex2
- Rename menu items in Dashboard 2.0 - #4172 by @benekex2
- Category delete modal improvements - #4171 by @benekex2
- Close modals on click outside - #4236 - by @benekex2
- Use date localize hook in translations - #4202 by @dominik-zeglen
- Unify search API - #4200 by @dominik-zeglen
- Default default PAGINATE_BY - #4238 by @dominik-zeglen
- Create generic filtering interface - #4221 by @dominik-zeglen
- Add default state to rich text editor = #4281 by @dominik-zeglen
- Fix translation discard button - #4109 by @benekex2
- Fix draftail options and icons - #4132 by @benekex2
- Fix typos and messages in Dashboard 2.0 - #4168 by @benekex2
- Fix view all orders button - #4173 by @benekex2
- Fix visibility card view - #4198 by @benekex2
- Fix query refetch after selecting an object in list - #4272 by @dominik-zeglen
- Fix image selection in variants - #4270 by @benekex2
- Fix collection search - #4267 by @dominik-zeglen
- Fix quantity height in draft order edit - #4273 by @benekex2
- Fix checkbox clickable area size - #4280 by @dominik-zeglen
- Fix breaking object selection in menu section - #4282 by @dominik-zeglen
- Reset selected items when tab switch - #4268 by @benekex2

### Other notable changes

- Add support for Google Cloud Storage - #4127 by @chetabahana
- Adding a nonexistent variant to checkout no longer crashes - #4166 by @NyanKiyoshi
- Disable storage of Celery results - #4169 by @NyanKiyoshi
- Disable polling in Playground - #4188 by @maarcingebala
- Cleanup code for updated function names and unused argument - #4090 by @jxltom
- Users can now add multiple "Add to Cart" forms in a single page - #4165 by @NyanKiyoshi
- Fix incorrect argument in `get_client_token` in Braintree integration - #4182 by @maarcingebala
- Fix resolving attribute values when transforming them to HStore - #4161 by @maarcingebala
- Fix wrong calculation of subtotal in cart page - #4145 by @korycins
- Fix margin calculations when product/variant price is set to zero - #4170 by @MahmoudRizk
- Fix applying discounts in checkout's subtotal calculation in API - #4192 by @maarcingebala
- Fix GATEWAYS_ENUM to always contain all implemented payment gateways - #4108 by @koradon

## 2.6.0

### API

- Add unified filtering interface in resolvers - #3952, #4078 by @korycins
- Add mutations for bulk actions - #3935, #3954, #3967, #3969, #3970 by @akjanik
- Add mutation for reordering menu items - #3958 by @NyanKiyoshi
- Optimize queries for single nodes - #3968 @NyanKiyoshi
- Refactor error handling in mutations #3891 by @maarcingebala & @akjanik
- Specify mutation permissions through Meta classes - #3980 by @NyanKiyoshi
- Unify pricing access in products and variants - #3948 by @NyanKiyoshi
- Use only_fields instead of exclude_fields in type definitions - #3940 by @michaljelonek
- Prefetch collections when getting sales of a bunch of products - #3961 by @NyanKiyoshi
- Remove unnecessary dedents from GraphQL schema so new Playground can work - #4045 by @salwator
- Restrict resolving payment by ID - #4009 @NyanKiyoshi
- Require `checkoutId` for updating checkout's shipping and billing address - #4074 by @jxltom
- Handle errors in `TokenVerify` mutation - #3981 by @fowczarek
- Unify argument names in types and resolvers - #3942 by @NyanKiyoshi

### Core

- Use Black as the default code formatting tool - #3852 by @krzysztofwolski and @NyanKiyoshi
- Dropped Python 3.5 support - #4028 by @korycins
- Rename Cart to Checkout - #3963 by @michaljelonek
- Use data classes to exchange data with payment gateways - #4028 by @korycins
- Refactor order events - #4018 by @NyanKiyoshi

### Dashboard 2.0

- Add bulk actions - #3955 by @dominik-zeglen
- Add user avatar management - #4030 by @benekex2
- Add navigation drawer support on mobile devices - #3839 by @benekex2
- Fix rendering validation errors in product form - #4024 by @benekex2
- Move dialog windows to query string rather than router paths - #3953 by @dominik-zeglen
- Update order events types - #4089 by @jxltom
- Code cleanup by replacing render props with react hooks - #4010 by @dominik-zeglen

### Other notable changes

- Add setting to enable Django Debug Toolbar - #3983 by @koradon
- Use newest GraphQL Playground - #3971 by @salwator
- Ensure adding to quantities in the checkout is respecting the limits - #4005 by @NyanKiyoshi
- Fix country area choices - #4008 by @fowczarek
- Fix price_range_as_dict function - #3999 by @zodiacfireworks
- Fix the product listing not showing in the voucher when there were products selected - #4062 by @NyanKiyoshi
- Fix crash in Dashboard 1.0 when updating an order address's phone number - #4061 by @NyanKiyoshi
- Reduce the time of tests execution by using dummy password hasher - #4083 by @korycins
- Set up explicit **hash** function - #3979 by @akjanik
- Unit tests use none as media root - #3975 by @korycins
- Update file field styles with materializecss template filter - #3998 by @zodiacfireworks
- New translations:
  - Albanian
  - Colombian Spanish
  - Lithuanian

## 2.5.0

### API

- Add query to fetch draft orders - #3809 by @michaljelonek
- Add bulk delete mutations - #3838 by @michaljelonek
- Add `languageCode` enum to API - #3819 by @michaljelonek, #3854 by @jxltom
- Duplicate address instances in checkout mutations - #3866 by @pawelzar
- Restrict access to `orders` query for unauthorized users - #3861 by @pawelzar
- Support setting address as default in address mutations - #3787 by @jxltom
- Fix phone number validation in GraphQL when country prefix not given - #3905 by @patrys
- Report pretty stack traces in DEBUG mode - #3918 by @patrys

### Core

- Drop support for Django 2.1 and Django 1.11 (previous LTS) - #3929 by @patrys
- Fulfillment of digital products - #3868 by @korycins
- Introduce avatars for staff accounts - #3878 by @pawelzar
- Refactor the account avatars path from a relative to absolute - #3938 by @NyanKiyoshi

### Dashboard 2.0

- Add translations section - #3884 by @dominik-zeglen
- Add light/dark theme - #3856 by @dominik-zeglen
- Add customer's address book view - #3826 by @dominik-zeglen
- Add "Add variant" button on the variant details page = #3914 by @dominik-zeglen
- Add back arrows in "Configure" subsections - #3917 by @dominik-zeglen
- Display avatars in staff views - #3922 by @dominik-zeglen
- Prevent user from changing his own status and permissions - #3922 by @dominik-zeglen
- Fix crashing product create view - #3837, #3910 by @dominik-zeglen
- Fix layout in staff members details page - #3857 by @dominik-zeglen
- Fix unfocusing rich text editor - #3902 by @dominik-zeglen
- Improve accessibility - #3856 by @dominik-zeglen

### Other notable changes

- Improve user and staff management in dashboard 1.0 - #3781 by @jxltom
- Fix default product tax rate in Dashboard 1.0 - #3880 by @pawelzar
- Fix logo in docs - #3928 by @michaljelonek
- Fix name of logo file - #3867 by @jxltom
- Fix variants for juices in example data - #3926 by @michaljelonek
- Fix alignment of the cart dropdown on new bootstrap version - #3937 by @NyanKiyoshi
- Refactor the account avatars path from a relative to absolute - #3938 by @NyanKiyoshi
- New translations:
  - Armenian
  - Portuguese
  - Swahili
  - Thai

## 2.4.0

### API

- Add model translations support in GraphQL API - #3789 by @michaljelonek
- Add mutations to manage addresses for authenticated customers - #3772 by @Kwaidan00, @maarcingebala
- Add mutation to apply vouchers in checkout - #3739 by @Kwaidan00
- Add thumbnail field to `OrderLine` type - #3737 by @michaljelonek
- Add a query to fetch order by token - #3740 by @michaljelonek
- Add city choices and city area type to address validator API - #3788 by @jxltom
- Fix access to unpublished objects in API - #3724 by @Kwaidan00
- Fix bug where errors are not returned when creating fulfillment with a non-existent order line - #3777 by @jxltom
- Fix `productCreate` mutation when no product type was provided - #3804 by @michaljelonek
- Enable database search in products query - #3736 by @michaljelonek
- Use authenticated user's email as default email in creating checkout - #3726 by @jxltom
- Generate voucher code if it wasn't provided in mutation - #3717 by @Kwaidan00
- Improve limitation of vouchers by country - #3707 by @michaljelonek
- Only include canceled fulfillments for staff in fulfillment API - #3778 by @jxltom
- Support setting address as when creating customer address #3782 by @jxltom
- Fix generating slug from title - #3816 by @maarcingebala
- Add `variant` field to `OrderLine` type - #3820 by @maarcingebala

### Core

- Add JSON fields to store rich-text content - #3756 by @michaljelonek
- Add function to recalculate total order weight - #3755 by @Kwaidan00, @maarcingebala
- Unify cart creation logic in API and Django views - #3761, #3790 by @maarcingebala
- Unify payment creation logic in API and Django views - #3715 by @maarcingebala
- Support partially charged and refunded payments - #3735 by @jxltom
- Support partial fulfillment of ordered items - #3754 by @jxltom
- Fix applying discounts when a sale has no end date - #3595 by @cprinos

### Dashboard 2.0

- Add "Discounts" section - #3654 by @dominik-zeglen
- Add "Pages" section; introduce Draftail WYSIWYG editor - #3751 by @dominik-zeglen
- Add "Shipping Methods" section - #3770 by @dominik-zeglen
- Add support for date and datetime components - #3708 by @dominik-zeglen
- Restyle app layout - #3811 by @dominik-zeglen

### Other notable changes

- Unify model field names related to models' public access - `publication_date` and `is_published` - #3706 by @michaljelonek
- Improve filter orders by payment status - #3749 @jxltom
- Refactor translations in emails - #3701 by @Kwaidan00
- Use exact image versions in docker-compose - #3742 by @ashishnitinpatil
- Sort order payment and history in descending order - #3747 by @jxltom
- Disable style-loader in dev mode - #3720 by @jxltom
- Add ordering to shipping method - #3806 by @michaljelonek
- Add missing type definition for dashboard 2.0 - #3776 by @jxltom
- Add header and footer for checkout success pages #3752 by @jxltom
- Add instructions for using local assets in Docker - #3723 by @michaljelonek
- Update S3 deployment documentation to include CORS configuration note - #3743 by @NyanKiyoshi
- Fix missing migrations for is_published field of product and page model - #3757 by @jxltom
- Fix problem with l10n in Braintree payment gateway template - #3691 by @Kwaidan00
- Fix bug where payment is not filtered from active ones when creating payment - #3732 by @jxltom
- Fix incorrect cart badge location - #3786 by @jxltom
- Fix storefront styles after bootstrap is updated to 4.3.1 - #3753 by @jxltom
- Fix logo size in different browser and devices with different sizes - #3722 by @jxltom
- Rename dumpdata file `db.json` to `populatedb_data.json` - #3810 by @maarcingebala
- Prefetch collections for product availability - #3813 by @michaljelonek
- Bump django-graphql-jwt - #3814 by @michaljelonek
- Fix generating slug from title - #3816 by @maarcingebala
- New translations:
  - Estonian
  - Indonesian

## 2.3.1

- Fix access to private variant fields in API - #3773 by maarcingebala
- Limit access of quantity and allocated quantity to staff in GraphQL API #3780 by @jxltom

## 2.3.0

### API

- Return user's last checkout in the `User` type - #3578 by @fowczarek
- Automatically assign checkout to the logged in user - #3587 by @fowczarek
- Expose `chargeTaxesOnShipping` field in the `Shop` type - #3603 by @fowczarek
- Expose list of enabled payment gateways - #3639 by @fowczarek
- Validate uploaded files in a unified way - #3633 by @fowczarek
- Add mutation to trigger fetching tax rates - #3622 by @fowczarek
- Use USERNAME_FIELD instead of hard-code email field when resolving user - #3577 by @jxltom
- Require variant and quantity fields in `CheckoutLineInput` type - #3592 by @jxltom
- Preserve order of nodes in `get_nodes_or_error` function - #3632 by @jxltom
- Add list mutations for `Voucher` and `Sale` models - #3669 by @michaljelonek
- Use proper type for countries in `Voucher` type - #3664 by @michaljelonek
- Require email in when creating checkout in API - #3667 by @michaljelonek
- Unify returning errors in the `tokenCreate` mutation - #3666 by @michaljelonek
- Use `Date` field in Sale/Voucher inputs - #3672 by @michaljelonek
- Refactor checkout mutations - #3610 by @fowczarek
- Refactor `clean_instance`, so it does not returns errors anymore - #3597 by @akjanik
- Handle GraphqQL syntax errors - #3576 by @jxltom

### Core

- Refactor payments architecture - #3519 by @michaljelonek
- Improve Docker and `docker-compose` configuration - #3657 by @michaljelonek
- Allow setting payment status manually for dummy gateway in Storefront 1.0 - #3648 by @jxltom
- Infer default transaction kind from operation type - #3646 by @jxltom
- Get correct payment status for order without any payments - #3605 by @jxltom
- Add default ordering by `id` for `CartLine` model - #3593 by @jxltom
- Fix "set password" email sent to customer created in the dashboard - #3688 by @Kwaidan00

### Dashboard 2.0

- ️Add taxes section - #3622 by @dominik-zeglen
- Add drag'n'drop image upload - #3611 by @dominik-zeglen
- Unify grid handling - #3520 by @dominik-zeglen
- Add component generator - #3670 by @dominik-zeglen
- Throw Typescript errors while snapshotting - #3611 by @dominik-zeglen
- Simplify mutation's error checking - #3589 by @dominik-zeglen
- Fix order cancelling - #3624 by @dominik-zeglen
- Fix logo placement - #3602 by @dominik-zeglen

### Other notable changes

- Register Celery task for updating exchange rates - #3599 by @jxltom
- Fix handling different attributes with the same slug - #3626 by @jxltom
- Add missing migrations for tax rate choices - #3629 by @jxltom
- Fix `TypeError` on calling `get_client_token` - #3660 by @michaljelonek
- Make shipping required as default when creating product types - #3655 by @jxltom
- Display payment status on customer's account page in Storefront 1.0 - #3637 by @jxltom
- Make order fields sequence in Dashboard 1.0 same as in Dashboard 2.0 - #3606 by @jxltom
- Fix returning products for homepage for the currently viewing user - #3598 by @jxltom
- Allow filtering payments by status in Dashboard 1.0 - #3608 by @jxltom
- Fix typo in the definition of order status - #3649 by @jxltom
- Add margin for order notes section - #3650 by @jxltom
- Fix logo position - #3609, #3616 by @jxltom
- Storefront visual improvements - #3696 by @piotrgrundas
- Fix product list price filter - #3697 by @Kwaidan00
- Redirect to success page after successful payment - #3693 by @Kwaidan00

## 2.2.0

### API

- Use `PermissionEnum` as input parameter type for `permissions` field - #3434 by @maarcingebala
- Add "authorize" and "charge" mutations for payments - #3426 by @jxltom
- Add alt text to product thumbnails and background images of collections and categories - #3429 by @fowczarek
- Fix passing decimal arguments = #3457 by @fowczarek
- Allow sorting products by the update date - #3470 by @jxltom
- Validate and clear the shipping method in draft order mutations - #3472 by @fowczarek
- Change tax rate field to choice field - #3478 by @fowczarek
- Allow filtering attributes by collections - #3508 by @maarcingebala
- Resolve to `None` when empty object ID was passed as mutation argument - #3497 by @maarcingebala
- Change `errors` field type from [Error] to [Error!] - #3489 by @fowczarek
- Support creating default variant for product types that don't use multiple variants - #3505 by @fowczarek
- Validate SKU when creating a default variant - #3555 by @fowczarek
- Extract enums to separate files - #3523 by @maarcingebala

### Core

- Add Stripe payment gateway - #3408 by @jxltom
- Add `first_name` and `last_name` fields to the `User` model - #3101 by @fowczarek
- Improve several payment validations - #3418 by @jxltom
- Optimize payments related database queries - #3455 by @jxltom
- Add publication date to collections - #3369 by @k-brk
- Fix hard-coded site name in order PDFs - #3526 by @NyanKiyoshi
- Update favicons to the new style - #3483 by @dominik-zeglen
- Fix migrations for default currency - #3235 by @bykof
- Remove Elasticsearch from `docker-compose.yml` - #3482 by @maarcingebala
- Resort imports in tests - #3471 by @jxltom
- Fix the no shipping orders payment crash on Stripe - #3550 by @NyanKiyoshi
- Bump backend dependencies - #3557 by @maarcingebala. This PR removes security issue CVE-2019-3498 which was present in Django 2.1.4. Saleor however wasn't vulnerable to this issue as it doesn't use the affected `django.views.defaults.page_not_found()` view.
- Generate random data using the default currency - #3512 by @stephenmoloney
- New translations:
  - Catalan
  - Serbian

### Dashboard 2.0

- Restyle product selection dialogs - #3499 by @dominik-zeglen, @maarcingebala
- Fix minor visual bugs in Dashboard 2.0 - #3433 by @dominik-zeglen
- Display warning if order draft has missing data - #3431 by @dominik-zeglen
- Add description field to collections - #3435 by @dominik-zeglen
- Add query batching - #3443 by @dominik-zeglen
- Use autocomplete fields in country selection - #3443 by @dominik-zeglen
- Add alt text to categories and collections - #3461 by @dominik-zeglen
- Use first and last name of a customer or staff member in UI - #3247 by @Bonifacy1, @dominik-zeglen
- Show error page if an object was not found - #3463 by @dominik-zeglen
- Fix simple product's inventory data saving bug - #3474 by @dominik-zeglen
- Replace `thumbnailUrl` with `thumbnail { url }` - #3484 by @dominik-zeglen
- Change "Feature on Homepage" switch behavior - #3481 by @dominik-zeglen
- Expand payment section in order view - #3502 by @dominik-zeglen
- Change TypeScript loader to speed up the build process - #3545 by @patrys

### Bugfixes

- Do not show `Pay For Order` if order is partly paid since partial payment is not supported - #3398 by @jxltom
- Fix attribute filters in the products category view - #3535 by @fowczarek
- Fix storybook dependencies conflict - #3544 by @dominik-zeglen

## 2.1.0

### API

- Change selected connection fields to lists - #3307 by @fowczarek
- Require pagination in connections - #3352 by @maarcingebala
- Replace Graphene view with a custom one - #3263 by @patrys
- Change `sortBy` parameter to use enum type - #3345 by @fowczarek
- Add `me` query to fetch data of a logged-in user - #3202, #3316 by @fowczarek
- Add `canFinalize` field to the Order type - #3356 by @fowczarek
- Extract resolvers and mutations to separate files - #3248 by @fowczarek
- Add VAT tax rates field to country - #3392 by @michaljelonek
- Allow creating orders without users - #3396 by @fowczarek

### Core

- Add Razorpay payment gatway - #3205 by @NyanKiyoshi
- Use standard tax rate as a default tax rate value - #3340 by @fowczarek
- Add description field to the Collection model - #3275 by @fowczarek
- Enforce the POST method on VAT rates fetching - #3337 by @NyanKiyoshi
- Generate thumbnails for category/collection background images - #3270 by @NyanKiyoshi
- Add warm-up support in product image creation mutation - #3276 by @NyanKiyoshi
- Fix error in the `populatedb` script when running it not from the project root - #3272 by @NyanKiyoshi
- Make Webpack rebuilds fast - #3290 by @patrys
- Skip installing Chromium to make deployment faster - #3227 by @jxltom
- Add default test runner - #3258 by @jxltom
- Add Transifex client to Pipfile - #3321 by @jxltom
- Remove additional pytest arguments in tox - #3338 by @jxltom
- Remove test warnings - #3339 by @jxltom
- Remove runtime warning when product has discount - #3310 by @jxltom
- Remove `django-graphene-jwt` warnings - #3228 by @jxltom
- Disable deprecated warnings - #3229 by @jxltom
- Add `AWS_S3_ENDPOINT_URL` setting to support DigitalOcean spaces. - #3281 by @hairychris
- Add `.gitattributes` file to hide diffs for generated files on Github - #3055 by @NyanKiyoshi
- Add database sequence reset to `populatedb` - #3406 by @michaljelonek
- Get authorized amount from succeeded auth transactions - #3417 by @jxltom
- Resort imports by `isort` - #3412 by @jxltom

### Dashboard 2.0

- Add confirmation modal when leaving view with unsaved changes - #3375 by @dominik-zeglen
- Add dialog loading and error states - #3359 by @dominik-zeglen
- Split paths and urls - #3350 by @dominik-zeglen
- Derive state from props in forms - #3360 by @dominik-zeglen
- Apply debounce to autocomplete fields - #3351 by @dominik-zeglen
- Use Apollo signatures - #3353 by @dominik-zeglen
- Add order note field in the order details view - #3346 by @dominik-zeglen
- Add app-wide progress bar - #3312 by @dominik-zeglen
- Ensure that all queries are built on top of TypedQuery - #3309 by @dominik-zeglen
- Close modal windows automatically - #3296 by @dominik-zeglen
- Move URLs to separate files - #3295 by @dominik-zeglen
- Add basic filters for products and orders list - #3237 by @Bonifacy1
- Fetch default currency from API - #3280 by @dominik-zeglen
- Add `displayName` property to components - #3238 by @Bonifacy1
- Add window titles - #3279 by @dominik-zeglen
- Add paginator component - #3265 by @dominik-zeglen
- Update Material UI to 3.6 - #3387 by @patrys
- Upgrade React, Apollo, Webpack and Babel - #3393 by @patrys
- Add pagination for required connections - #3411 by @dominik-zeglen

### Bugfixes

- Fix language codes - #3311 by @jxltom
- Fix resolving empty attributes list - #3293 by @maarcingebala
- Fix range filters not being applied - #3385 by @michaljelonek
- Remove timeout for updating image height - #3344 by @jxltom
- Return error if checkout was not found - #3289 by @maarcingebala
- Solve an auto-resize conflict between Materialize and medium-editor - #3367 by @adonig
- Fix calls to `ngettext_lazy` - #3380 by @patrys
- Filter preauthorized order from succeeded transactions - #3399 by @jxltom
- Fix incorrect country code in fixtures - #3349 by @bingimar
- Fix updating background image of a collection - #3362 by @fowczarek & @dominik-zeglen

### Docs

- Document settings related to generating thumbnails on demand - #3329 by @NyanKiyoshi
- Improve documentation for Heroku deployment - #3170 by @raybesiga
- Update documentation on Docker deployment - #3326 by @jxltom
- Document payment gateway configuration - #3376 by @NyanKiyoshi

## 2.0.0

### API

- Add mutation to delete a customer; add `isActive` field in `customerUpdate` mutation - #3177 by @maarcingebala
- Add mutations to manage authorization keys - #3082 by @maarcingebala
- Add queries for dashboard homepage - #3146 by @maarcingebala
- Allows user to unset homepage collection - #3140 by @oldPadavan
- Use enums as permission codes - #3095 by @the-bionic
- Return absolute image URLs - #3182 by @maarcingebala
- Add `backgroundImage` field to `CategoryInput` - #3153 by @oldPadavan
- Add `dateJoined` and `lastLogin` fields in `User` type - #3169 by @maarcingebala
- Separate `parent` input field from `CategoryInput` - #3150 by @akjanik
- Remove duplicated field in Order type - #3180 by @maarcingebala
- Handle empty `backgroundImage` field in API - #3159 by @maarcingebala
- Generate name-based slug in collection mutations - #3145 by @akjanik
- Remove products field from `collectionUpdate` mutation - #3141 by @oldPadavan
- Change `items` field in `Menu` type from connection to list - #3032 by @oldPadavan
- Make `Meta.description` required in `BaseMutation` - #3034 by @oldPadavan
- Apply `textwrap.dedent` to GraphQL descriptions - #3167 by @fowczarek

### Dashboard 2.0

- Add collection management - #3135 by @dominik-zeglen
- Add customer management - #3176 by @dominik-zeglen
- Add homepage view - #3155, #3178 by @Bonifacy1 and @dominik-zeglen
- Add product type management - #3052 by @dominik-zeglen
- Add site settings management - #3071 by @dominik-zeglen
- Escape node IDs in URLs - #3115 by @dominik-zeglen
- Restyle categories section - #3072 by @Bonifacy1

### Other

- Change relation between `ProductType` and `Attribute` models - #3097 by @maarcingebala
- Remove `quantity-allocated` generation in `populatedb` script - #3084 by @MartinSeibert
- Handle `Money` serialization - #3131 by @Pacu2
- Do not collect unnecessary static files - #3050 by @jxltom
- Remove host mounted volume in `docker-compose` - #3091 by @tiangolo
- Remove custom services names in `docker-compose` - #3092 by @tiangolo
- Replace COUNTRIES with countries.countries - #3079 by @neeraj1909
- Installing dev packages in docker since tests are needed - #3078 by @jxltom
- Remove comparing string in address-form-panel template - #3074 by @tomcio1205
- Move updating variant names to a Celery task - #3189 by @fowczarek

### Bugfixes

- Fix typo in `clean_input` method - #3100 by @the-bionic
- Fix typo in `ShippingMethod` model - #3099 by @the-bionic
- Remove duplicated variable declaration - #3094 by @the-bionic

### Docs

- Add createdb note to getting started for Windows - #3106 by @ajostergaard
- Update docs on pipenv - #3045 by @jxltom<|MERGE_RESOLUTION|>--- conflicted
+++ resolved
@@ -2,7 +2,6 @@
 
 All notable, unreleased changes to this project will be documented in this file. For the released changes, please visit the [Releases](https://github.com/mirumee/saleor/releases) page.
 
-<<<<<<< HEAD
 # 3.8.0 [Unreleased]
 ### Highlights
 
@@ -34,7 +33,6 @@
   - Drop calling `transaction-request-action` webhook inside a mutation related to `Payment` types. The related mutations: `orderVoid`, `orderCapture`, `orderRefund`, `orderFulfillmentRefundProducts`, `orderFulfillmentReturnProducts`. Use dedicated mutation for triggering an action: `transactionRequestAction`.
 
 # 3.9.0 [Unreleased]
-=======
 # 3.10.0 [Unreleased]
 
 ### Breaking changes
@@ -49,7 +47,6 @@
 - Move checkout metadata to separate model - #11264  by @jakubkuc
 
 # 3.9.0
->>>>>>> 10356eb2
 
 ### Highlights
 
