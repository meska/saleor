from unittest.mock import MagicMock, Mock

import pytest

import graphene
from django.utils.text import slugify
from graphql_relay import to_global_id
from prices import Money
from saleor.graphql.product.utils import update_variants_names
from saleor.product.models import (
    Category, Collection, Product, ProductImage, ProductType, ProductVariant)
from tests.api.utils import get_graphql_content
from tests.utils import create_image, create_pdf_file_with_image_ext

from .utils import (
    assert_no_permission, assert_read_only_mode, get_multipart_request_body)


def test_fetch_all_products(user_api_client, product):
    query = """
    query {
        products {
            totalCount
            edges {
                node {
                    id
                }
            }
        }
    }
    """
    response = user_api_client.post_graphql(query)
    content = get_graphql_content(response)
    num_products = Product.objects.count()
    assert content['data']['products']['totalCount'] == num_products
    assert len(content['data']['products']['edges']) == num_products


@pytest.mark.djangodb
def test_fetch_unavailable_products(user_api_client, product):
    Product.objects.update(is_published=False)
    query = """
    query {
        products {
            totalCount
            edges {
                node {
                    id
                }
            }
        }
    }
    """
    response = user_api_client.post_graphql(query)
    content = get_graphql_content(response)
    assert content['data']['products']['totalCount'] == 0
    assert not content['data']['products']['edges']


def test_product_query(staff_api_client, product, permission_manage_products):
    category = Category.objects.first()
    product = category.products.first()
    query = """
    query {
        category(id: "%(category_id)s") {
            products {
                edges {
                    node {
                        id
                        name
                        url
                        thumbnailUrl
                        images {
                            edges {
                                node {
                                    url
                                }
                            }
                        }
                        variants {
                            edges {
                                node {
                                    name
                                    stockQuantity
                                    }
                                }
                        }
                        availability {
                            available,
                            priceRange {
                                start {
                                    gross {
                                        amount
                                        currency
                                        localized
                                    }
                                    net {
                                        amount
                                        currency
                                        localized
                                    }
                                    currency
                                }
                            }
                        }
                        purchaseCost {
                            start {
                                amount
                            }
                            stop {
                                amount
                            }
                        }
                        margin {
                            start
                            stop
                        }
                    }
                }
            }
        }
    }
    """ % {'category_id': graphene.Node.to_global_id('Category', category.id)}
    staff_api_client.user.user_permissions.add(permission_manage_products)
    response = staff_api_client.post_graphql(query)
    content = get_graphql_content(response)
    assert content['data']['category'] is not None
    product_edges_data = content['data']['category']['products']['edges']
    assert len(product_edges_data) == category.products.count()
    product_data = product_edges_data[0]['node']
    assert product_data['name'] == product.name
    assert product_data['url'] == product.get_absolute_url()
    gross = product_data['availability']['priceRange']['start']['gross']
    assert float(gross['amount']) == float(product.price.amount)
    from saleor.product.utils.costs import get_product_costs_data
    purchase_cost, margin = get_product_costs_data(product)
    assert purchase_cost.start.amount == product_data[
        'purchaseCost']['start']['amount']
    assert purchase_cost.stop.amount == product_data[
        'purchaseCost']['stop']['amount']
    assert margin[0] == product_data['margin']['start']
    assert margin[1] == product_data['margin']['stop']


def test_query_product_image_by_id(user_api_client, product_with_image):
    image = product_with_image.images.first()
    query = """
    query productImageById($imageId: ID!, $productId: ID!) {
        product(id: $productId) {
            imageById(id: $imageId) {
                id
                url
            }
        }
    }
    """
    variables = {
        'productId': graphene.Node.to_global_id('Product', product_with_image.pk),
        'imageId': graphene.Node.to_global_id('ProductImage', image.pk)}
    response = user_api_client.post_graphql(query, variables)
    content = get_graphql_content(response)


def test_product_with_collections(
        staff_api_client, product, collection, permission_manage_products):
    query = """
        query getProduct($productID: ID!) {
            product(id: $productID) {
                collections(first: 1) {
                    edges {
                        node {
                            name
                        }
                    }
                }
            }
        }
        """
    product.collections.add(collection)
    product.save()
    product_id = graphene.Node.to_global_id('Product', product.id)

    variables = {'productID': product_id}
    staff_api_client.user.user_permissions.add(permission_manage_products)
    response = staff_api_client.post_graphql(query, variables)
    content = get_graphql_content(response)
    data = content['data']['product']
    assert data['collections']['edges'][0]['node']['name'] == collection.name
    assert len(data['collections']['edges']) == 1


def test_filter_product_by_category(user_api_client, product):
    category = product.category
    query = """
    query getProducts($categoryId: ID) {
        products(category: $categoryId) {
            edges {
                node {
                    name
                }
            }
        }
    }
    """
    variables = {
        'categoryId': graphene.Node.to_global_id('Category', category.id)}
    response = user_api_client.post_graphql(query, variables)
    content = get_graphql_content(response)
    product_data = content['data']['products']['edges'][0]['node']
    assert product_data['name'] == product.name


def test_fetch_product_by_id(user_api_client, product):
    query = """
    query ($productId: ID!) {
        node(id: $productId) {
            ... on Product {
                name
            }
        }
    }
    """
    variables = {
        'productId': graphene.Node.to_global_id('Product', product.id)}
    response = user_api_client.post_graphql(query, variables)
    content = get_graphql_content(response)
    product_data = content['data']['node']
    assert product_data['name'] == product.name


def test_filter_product_by_attributes(user_api_client, product):
    product_attr = product.product_type.product_attributes.first()
    category = product.category
    attr_value = product_attr.values.first()
    filter_by = '%s:%s' % (product_attr.slug, attr_value.slug)
    query = """
    query {
        category(id: "%(category_id)s") {
            products(attributes: ["%(filter_by)s"]) {
                edges {
                    node {
                        name
                    }
                }
            }
        }
    }
    """ % {
        'category_id': graphene.Node.to_global_id('Category', category.id),
        'filter_by': filter_by}
    response = user_api_client.post_graphql(query)
    content = get_graphql_content(response)
    product_data = content['data']['category']['products']['edges'][0]['node']
    assert product_data['name'] == product.name


def test_sort_products(user_api_client, product):
    # set price of the first product
    product.price = Money('10.00', 'USD')
    product.save()

    # create the second product with higher price
    product.pk = None
    product.price = Money('20.00', 'USD')
    product.save()

    query = """
    query {
        products(sortBy: "%(sort_by)s") {
            edges {
                node {
                    price {
                        amount
                    }
                }
            }
        }
    }
    """

    asc_price_query = query % {'sort_by': 'price'}
    response = user_api_client.post_graphql(asc_price_query)
    content = get_graphql_content(response)
    product_data = content['data']['products']['edges'][0]['node']
    price_0 = content['data']['products']['edges'][0]['node']['price']['amount']
    price_1 = content['data']['products']['edges'][1]['node']['price']['amount']
    assert price_0 < price_1

    desc_price_query = query % {'sort_by': '-price'}
    response = user_api_client.post_graphql(desc_price_query)
    content = get_graphql_content(response)
    price_0 = content['data']['products']['edges'][0]['node']['price']['amount']
    price_1 = content['data']['products']['edges'][1]['node']['price']['amount']
    assert price_0 > price_1


def test_create_product(
        staff_api_client, product_type, category, size_attribute,
        permission_manage_products):
    query = """
        mutation createProduct(
            $productTypeId: ID!,
            $categoryId: ID!
            $name: String!,
            $description: String!,
            $isPublished: Boolean!,
            $chargeTaxes: Boolean!,
            $taxRate: TaxRateType!,
            $price: Decimal!,
            $attributes: [AttributeValueInput!]) {
                productCreate(
                    input: {
                        category: $categoryId,
                        productType: $productTypeId,
                        name: $name,
                        description: $description,
                        isPublished: $isPublished,
                        chargeTaxes: $chargeTaxes,
                        taxRate: $taxRate,
                        price: $price,
                        attributes: $attributes
                    }) {
                        product {
                            category {
                                name
                            }
                            description
                            isPublished
                            chargeTaxes
                            taxRate
                            name
                            price {
                                amount
                            }
                            productType {
                                name
                            }
                            attributes {
                                attribute {
                                    slug
                                }
                                value {
                                    slug
                                }
                            }
                          }
                          errors {
                            message
                            field
                          }
                        }
                      }
    """

    product_type_id = graphene.Node.to_global_id(
        'ProductType', product_type.pk)
    category_id = graphene.Node.to_global_id(
        'Category', category.pk)
    product_description = 'test description'
    product_name = 'test name'
    product_isPublished = True
    product_chargeTaxes = True
    product_taxRate = 'STANDARD'
    product_price = 22.33

    # Default attribute defined in product_type fixture
    color_attr = product_type.product_attributes.get(name='Color')
    color_value_slug = color_attr.values.first().slug
    color_attr_slug = color_attr.slug

    # Add second attribute
    product_type.product_attributes.add(size_attribute)
    size_attr_slug = product_type.product_attributes.get(name='Size').slug
    non_existent_attr_value = 'The cake is a lie'

    # test creating root product
    variables = {
        'productTypeId': product_type_id,
        'categoryId': category_id,
        'name': product_name,
        'description': product_description,
        'isPublished': product_isPublished,
        'chargeTaxes': product_chargeTaxes,
        'taxRate': product_taxRate,
        'price': product_price,
        'attributes': [
            {'slug': color_attr_slug, 'value': color_value_slug},
            {'slug': size_attr_slug, 'value': non_existent_attr_value}]}

<<<<<<< HEAD
    response = admin_api_client.post(
        reverse('api'), {'query': query, 'variables': variables})
    assert_read_only_mode(response)
=======
    response = staff_api_client.post_graphql(
        query, variables, permissions=[permission_manage_products])
    content = get_graphql_content(response)
    data = content['data']['productCreate']
    assert data['errors'] == []
    assert data['product']['name'] == product_name
    assert data['product']['description'] == product_description
    assert data['product']['isPublished'] == product_isPublished
    assert data['product']['chargeTaxes'] == product_chargeTaxes
    assert data['product']['taxRate'] == product_taxRate.lower()
    assert data['product']['productType']['name'] == product_type.name
    assert data['product']['category']['name'] == category.name
    values = (
        data['product']['attributes'][0]['value']['slug'],
        data['product']['attributes'][1]['value']['slug'])
    assert slugify(non_existent_attr_value) in values
    assert color_value_slug in values
>>>>>>> 3b0b10f0


def test_update_product(
        staff_api_client, category, non_default_category, product,
        permission_manage_products):
    query = """
        mutation updateProduct(
            $productId: ID!,
            $categoryId: ID!,
            $name: String!,
            $description: String!,
            $isPublished: Boolean!,
            $chargeTaxes: Boolean!,
            $taxRate: TaxRateType!,
            $price: Decimal!,
            $attributes: [AttributeValueInput!]) {
                productUpdate(
                    id: $productId,
                    input: {
                        category: $categoryId,
                        name: $name,
                        description: $description,
                        isPublished: $isPublished,
                        chargeTaxes: $chargeTaxes,
                        taxRate: $taxRate,
                        price: $price,
                        attributes: $attributes
                    }) {
                        product {
                            category {
                                name
                            }
                            description
                            isPublished
                            chargeTaxes
                            taxRate
                            name
                            price {
                                amount
                            }
                            productType {
                                name
                            }
                            attributes {
                                attribute {
                                    name
                                }
                                value {
                                    name
                                }
                            }
                          }
                          errors {
                            message
                            field
                          }
                        }
                      }
    """
    product_id = graphene.Node.to_global_id('Product', product.pk)
    category_id = graphene.Node.to_global_id(
        'Category', non_default_category.pk)
    product_description = 'updated description'
    product_name = 'updated name'
    product_isPublished = True
    product_chargeTaxes = True
    product_taxRate = 'STANDARD'
    product_price = "33.12"

    variables = {
        'productId': product_id,
        'categoryId': category_id,
        'name': product_name,
        'description': product_description,
        'isPublished': product_isPublished,
        'chargeTaxes': product_chargeTaxes,
        'taxRate': product_taxRate,
        'price': product_price}

<<<<<<< HEAD
    response = admin_api_client.post(
        reverse('api'), {'query': query, 'variables': variables})
    assert_read_only_mode(response)
=======
    response = staff_api_client.post_graphql(
        query, variables, permissions=[permission_manage_products])
    content = get_graphql_content(response)
    data = content['data']['productUpdate']
    assert data['errors'] == []
    assert data['product']['name'] == product_name
    assert data['product']['description'] == product_description
    assert data['product']['isPublished'] == product_isPublished
    assert data['product']['chargeTaxes'] == product_chargeTaxes
    assert data['product']['taxRate'] == product_taxRate.lower()
    assert not data['product']['category']['name'] == category.name
>>>>>>> 3b0b10f0


def test_delete_product(staff_api_client, product, permission_manage_products):
    query = """
        mutation DeleteProduct($id: ID!) {
            productDelete(id: $id) {
                product {
                    name
                    id
                }
                errors {
                    field
                    message
                }
              }
            }
    """
    node_id = graphene.Node.to_global_id('Product', product.id)
<<<<<<< HEAD
    variables = json.dumps({'id': node_id})
    response = admin_api_client.post(
        reverse('api'), {'query': query, 'variables': variables})
    assert_read_only_mode(response)
=======
    variables = {'id': node_id}
    response = staff_api_client.post_graphql(
        query, variables, permissions=[permission_manage_products])
    content = get_graphql_content(response)
    data = content['data']['productDelete']
    assert data['product']['name'] == product.name
    with pytest.raises(product._meta.model.DoesNotExist):
        product.refresh_from_db()
    assert node_id == data['product']['id']
>>>>>>> 3b0b10f0


def test_product_type(user_api_client, product_type):
    query = """
    query {
        productTypes {
            totalCount
            edges {
                node {
                    id
                    name
                    products(first: 1) {
                        edges {
                            node {
                                id
                            }
                        }
                    }
                }
            }
        }
    }
    """
    response = user_api_client.post_graphql(query)
    content = get_graphql_content(response)
    no_product_types = ProductType.objects.count()
    assert content['data']['productTypes']['totalCount'] == no_product_types
    assert len(content['data']['productTypes']['edges']) == no_product_types


def test_product_type_query(
        user_api_client, staff_api_client, product_type, product,
        permission_manage_products):
    query = """
            query getProductType($id: ID!) {
                productType(id: $id) {
                    name
                    products {
                        totalCount
                        edges {
                            node {
                                name
                            }
                        }
                    }
                    taxRate
                }
            }
        """
    no_products = Product.objects.count()
    product.is_published = False
    product.save()
    variables = {
        'id': graphene.Node.to_global_id('ProductType', product_type.id)}

    response = user_api_client.post_graphql(query, variables)
    content = get_graphql_content(response)
    data = content['data']
    assert data['productType']['products']['totalCount'] == no_products - 1

    staff_api_client.user.user_permissions.add(permission_manage_products)
    response = staff_api_client.post_graphql(query, variables)
    content = get_graphql_content(response)
    data = content['data']
    assert data['productType']['products']['totalCount'] == no_products
    assert data['productType']['taxRate'] == product_type.tax_rate.upper()


<<<<<<< HEAD
def test_product_type_create_mutation(admin_api_client, product_type):
=======
def test_product_type_create_mutation(
        staff_api_client, product_type, permission_manage_products):
>>>>>>> 3b0b10f0
    query = """
    mutation createProductType(
        $name: String!,
        $taxRate: TaxRateType!,
        $hasVariants: Boolean!,
        $isShippingRequired: Boolean!,
        $productAttributes: [ID],
        $variantAttributes: [ID]) {
        productTypeCreate(
            input: {
                name: $name,
                taxRate: $taxRate,
                hasVariants: $hasVariants,
                isShippingRequired: $isShippingRequired,
                productAttributes: $productAttributes,
                variantAttributes: $variantAttributes}) {
            productType {
            name
            taxRate
            isShippingRequired
            hasVariants
            variantAttributes {
                name
                values {
                    name
                }
            }
            productAttributes {
                name
                values {
                    name
                }
            }
            }
        }
    }
    """
    product_type_name = 'test type'
    has_variants = True
    require_shipping = True
    product_attributes = product_type.product_attributes.all()
    product_attributes_ids = [
        graphene.Node.to_global_id('Attribute', att.id) for att in
        product_attributes]
    variant_attributes = product_type.variant_attributes.all()
    variant_attributes_ids = [
        graphene.Node.to_global_id('Attribute', att.id) for att in
        variant_attributes]

    variables = {
        'name': product_type_name, 'hasVariants': has_variants,
        'taxRate': 'STANDARD',
        'isShippingRequired': require_shipping,
        'productAttributes': product_attributes_ids,
        'variantAttributes': variant_attributes_ids}
    initial_count = ProductType.objects.count()
<<<<<<< HEAD
    response = admin_api_client.post(
        reverse('api'), {'query': query, 'variables': variables})
    assert_read_only_mode(response)

=======
    response = staff_api_client.post_graphql(
        query, variables, permissions=[permission_manage_products])
    content = get_graphql_content(response)
    assert ProductType.objects.count() == initial_count + 1
    data = content['data']['productTypeCreate']['productType']
    assert data['name'] == product_type_name
    assert data['hasVariants'] == has_variants
    assert data['isShippingRequired'] == require_shipping

    pa = product_attributes[0]
    assert data['productAttributes'][0]['name'] == pa.name
    pa_values = data['productAttributes'][0]['values']
    assert sorted([value['name'] for value in pa_values]) == sorted(
        [value.name for value in pa.values.all()])

    va = variant_attributes[0]
    assert data['variantAttributes'][0]['name'] == va.name
    va_values = data['variantAttributes'][0]['values']
    assert sorted([value['name'] for value in va_values]) == sorted(
        [value.name for value in va.values.all()])

    new_instance = ProductType.objects.latest('pk')
    assert new_instance.tax_rate == 'standard'
>>>>>>> 3b0b10f0


def test_product_type_update_mutation(
        staff_api_client, product_type, permission_manage_products):
    query = """
    mutation updateProductType(
        $id: ID!,
        $name: String!,
        $hasVariants: Boolean!,
        $isShippingRequired: Boolean!,
        $productAttributes: [ID],
        ) {
            productTypeUpdate(
            id: $id,
            input: {
                name: $name,
                hasVariants: $hasVariants,
                isShippingRequired: $isShippingRequired,
                productAttributes: $productAttributes
            }) {
                productType {
                    name
                    isShippingRequired
                    hasVariants
                    variantAttributes {
                        id
                    }
                    productAttributes {
                        id
                    }
                }
              }
            }
    """
    product_type_name = 'test type updated'
    has_variants = True
    require_shipping = False
    product_type_id = graphene.Node.to_global_id(
        'ProductType', product_type.id)

    # Test scenario: remove all product attributes using [] as input
    # but do not change variant attributes
    product_attributes = []
    product_attributes_ids = [
        graphene.Node.to_global_id('Attribute', att.id) for att in
        product_attributes]
    variant_attributes = product_type.variant_attributes.all()

    variables = {
        'id': product_type_id, 'name': product_type_name,
        'hasVariants': has_variants,
        'isShippingRequired': require_shipping,
<<<<<<< HEAD
        'productAttributes': product_attributes_ids})
    response = admin_api_client.post(
        reverse('api'), {'query': query, 'variables': variables})
    assert_read_only_mode(response)
=======
        'productAttributes': product_attributes_ids}
    response = staff_api_client.post_graphql(
        query, variables, permissions=[permission_manage_products])
    content = get_graphql_content(response)
    data = content['data']['productTypeUpdate']['productType']
    assert data['name'] == product_type_name
    assert data['hasVariants'] == has_variants
    assert data['isShippingRequired'] == require_shipping
    assert len(data['productAttributes']) == 0
    assert len(data['variantAttributes']) == (
        variant_attributes.count())
>>>>>>> 3b0b10f0


def test_product_type_delete_mutation(
        staff_api_client, product_type, permission_manage_products):
    query = """
        mutation deleteProductType($id: ID!) {
            productTypeDelete(id: $id) {
                productType {
                    name
                }
            }
        }
    """
<<<<<<< HEAD
    variables = json.dumps({
        'id': graphene.Node.to_global_id('ProductType', product_type.id)})
    response = admin_api_client.post(
        reverse('api'), {'query': query, 'variables': variables})
    assert_read_only_mode(response)
=======
    variables = {
        'id': graphene.Node.to_global_id('ProductType', product_type.id)}
    response = staff_api_client.post_graphql(
        query, variables, permissions=[permission_manage_products])
    content = get_graphql_content(response)
    data = content['data']['productTypeDelete']
    assert data['productType']['name'] == product_type.name
    with pytest.raises(product_type._meta.model.DoesNotExist):
        product_type.refresh_from_db()
>>>>>>> 3b0b10f0


def test_product_image_create_mutation(
        staff_api_client, product, permission_manage_products):
    query = """
    mutation createProductImage($image: Upload!, $product: ID!) {
        productImageCreate(input: {image: $image, product: $product}) {
            image {
                id
            }
        }
    }
    """
    image_file, image_name = create_image()
    variables = {
        'product': graphene.Node.to_global_id('Product', product.id),
        'image': image_name}
    body = get_multipart_request_body(query, variables, image_file, image_name)
<<<<<<< HEAD
    response = admin_api_client.post_multipart(reverse('api'), body)
    assert_read_only_mode(response)
=======
    response = staff_api_client.post_multipart(
        body, permissions=[permission_manage_products])
    content = get_graphql_content(response)
    product.refresh_from_db()
    assert product.images.first().image.file


def test_invalid_product_image_create_mutation(
        staff_api_client, product, permission_manage_products):
    query = """
    mutation createProductImage($image: Upload!, $product: ID!) {
        productImageCreate(input: {image: $image, product: $product}) {
            image {
                id
                url
                sortOrder
            }
            errors {
                field
                message
            }
        }
    }
    """
    image_file, image_name = create_pdf_file_with_image_ext()
    variables = {
        'product': graphene.Node.to_global_id('Product', product.id),
        'image': image_name}
    body = get_multipart_request_body(query, variables, image_file, image_name)
    response = staff_api_client.post_multipart(
        body, permissions=[permission_manage_products])
    content = get_graphql_content(response)
    assert content['data']['productImageCreate']['errors'] == [{
        'field': 'image',
        'message': 'Invalid file type'}]
    product.refresh_from_db()
    assert product.images.count() == 0
>>>>>>> 3b0b10f0


def test_product_image_update_mutation(
        staff_api_client, product_with_image, permission_manage_products):
    query = """
    mutation updateProductImage($imageId: ID!, $alt: String) {
        productImageUpdate(id: $imageId, input: {alt: $alt}) {
            image {
                alt
            }
        }
    }
    """
    image_obj = product_with_image.images.first()
    alt = 'damage alt'
    variables = {
        'alt': alt,
<<<<<<< HEAD
        'imageId': graphene.Node.to_global_id('ProductImage', image_obj.id)})
    response = admin_api_client.post(
        reverse('api'), {'query': query, 'variables': variables})
    assert_read_only_mode(response)
=======
        'imageId': graphene.Node.to_global_id('ProductImage', image_obj.id)}
    response = staff_api_client.post_graphql(
        query, variables, permissions=[permission_manage_products])
    content = get_graphql_content(response)
    assert content['data']['productImageUpdate']['image']['alt'] == alt
>>>>>>> 3b0b10f0


def test_product_image_delete(
        staff_api_client, product_with_image, permission_manage_products):
    product = product_with_image
    query = """
            mutation deleteProductImage($id: ID!) {
                productImageDelete(id: $id) {
                    image {
                        id
                        url
                    }
                }
            }
        """
    image_obj = product.images.first()
    node_id = graphene.Node.to_global_id('ProductImage', image_obj.id)
    variables = {'id': node_id}
<<<<<<< HEAD
    response = admin_api_client.post(
        reverse('api'), {'query': query, 'variables': variables})
    assert_read_only_mode(response)
=======
    response = staff_api_client.post_graphql(
        query, variables, permissions=[permission_manage_products])
    content = get_graphql_content(response)
    data = content['data']['productImageDelete']
    assert data['image']['url'] == image_obj.image.url
    with pytest.raises(image_obj._meta.model.DoesNotExist):
        image_obj.refresh_from_db()
    assert node_id == data['image']['id']
>>>>>>> 3b0b10f0


def test_reorder_images(
        staff_api_client, product_with_images, permission_manage_products):
    query = """
    mutation reorderImages($product_id: ID!, $images_ids: [ID]!) {
        productImageReorder(productId: $product_id, imagesIds: $images_ids) {
            product {
                id
            }
        }
    }
    """
    product = product_with_images
    images = product.images.all()
    image_0 = images[0]
    image_1 = images[1]
    image_0_id = graphene.Node.to_global_id('ProductImage', image_0.id)
    image_1_id = graphene.Node.to_global_id('ProductImage', image_1.id)
    product_id = graphene.Node.to_global_id('Product', product.id)

    variables = {
        'product_id': product_id, 'images_ids': [image_1_id, image_0_id]}
<<<<<<< HEAD
    response = admin_api_client.post(
        reverse('api'), {'query': query, 'variables': variables})
    assert_read_only_mode(response)
=======
    response = staff_api_client.post_graphql(
        query, variables, permissions=[permission_manage_products])
    content = get_graphql_content(response)

    # Check if order has been changed
    product.refresh_from_db()
    reordered_images = product.images.all()
    reordered_image_0 = reordered_images[0]
    reordered_image_1 = reordered_images[1]
    assert image_0.id == reordered_image_1.id
    assert image_1.id == reordered_image_0.id
>>>>>>> 3b0b10f0


def test_collections_query(
        user_api_client, staff_api_client, collection, draft_collection,
        permission_manage_products):
    query = """
        query Collections {
            collections(first: 2) {
                edges {
                    node {
                        isPublished
                        name
                        slug
                        products {
                            totalCount
                        }
                    }
                }
            }
        }
    """

    # query public collections only as regular user
    response = user_api_client.post_graphql(query)
    content = get_graphql_content(response)
    edges = content['data']['collections']['edges']
    assert len(edges) == 1
    collection_data = edges[0]['node']
    assert collection_data['isPublished']
    assert collection_data['name'] == collection.name
    assert collection_data['slug'] == collection.slug
    assert collection_data['products']['totalCount'] == collection.products.count()

    # query all collections only as a staff user with proper permissions
    staff_api_client.user.user_permissions.add(permission_manage_products)
    response = staff_api_client.post_graphql(query)
    content = get_graphql_content(response)
    edges = content['data']['collections']['edges']
    assert len(edges) == 2


def test_create_collection(
        staff_api_client, product_list, permission_manage_products):
    query = """
        mutation createCollection(
            $name: String!, $slug: String!, $products: [ID], $backgroundImage: Upload!, $isPublished: Boolean!) {
            collectionCreate(
                input: {name: $name, slug: $slug, products: $products, backgroundImage: $backgroundImage, isPublished: $isPublished}) {
                collection {
                    name
                    slug
                    products {
                        totalCount
                    }
                }
            }
        }
    """
    product_ids = [
        to_global_id('Product', product.pk) for product in product_list]
    image_file, image_name = create_image()
    name = 'test-name'
    slug = 'test-slug'
    variables = {
        'name': name, 'slug': slug, 'products': product_ids,
        'backgroundImage': image_name, 'isPublished': True}
    body = get_multipart_request_body(query, variables, image_file, image_name)
<<<<<<< HEAD
    response = admin_api_client.post_multipart(reverse('api'), body)
    assert_read_only_mode(response)
=======
    response = staff_api_client.post_multipart(
        body, permissions=[permission_manage_products])
    content = get_graphql_content(response)
    data = content['data']['collectionCreate']['collection']
    assert data['name'] == name
    assert data['slug'] == slug
    assert data['products']['totalCount'] == len(product_ids)
    collection = Collection.objects.get(slug=slug)
    assert collection.background_image.file
>>>>>>> 3b0b10f0


def test_update_collection(
        staff_api_client, collection, permission_manage_products):
    query = """
        mutation updateCollection(
            $name: String!, $slug: String!, $id: ID!, $isPublished: Boolean!) {
            collectionUpdate(
                id: $id, input: {name: $name, slug: $slug, isPublished: $isPublished}) {
                collection {
                    name
                    slug
                }
            }
        }
    """
    collection_id = to_global_id('Collection', collection.id)
    name = 'new-name'
    slug = 'new-slug'
<<<<<<< HEAD
    variables = json.dumps(
        {'name': name, 'slug': slug, 'id': collection_id, 'isPublished': True})
    response = admin_api_client.post(
        reverse('api'), {'query': query, 'variables': variables})
    assert_read_only_mode(response)
=======
    variables = {
        'name': name, 'slug': slug, 'id': collection_id, 'isPublished': True}
    response = staff_api_client.post_graphql(
        query, variables, permissions=[permission_manage_products])
    content = get_graphql_content(response)
    data = content['data']['collectionUpdate']['collection']
    assert data['name'] == name
    assert data['slug'] == slug
>>>>>>> 3b0b10f0


def test_delete_collection(
        staff_api_client, collection, permission_manage_products):
    query = """
        mutation deleteCollection($id: ID!) {
            collectionDelete(id: $id) {
                collection {
                    name
                }
            }
        }
    """
    collection_id = to_global_id('Collection', collection.id)
<<<<<<< HEAD
    variables = json.dumps({'id': collection_id})
    response = admin_api_client.post(
        reverse('api'), {'query': query, 'variables': variables})
    assert_read_only_mode(response)
=======
    variables = {'id': collection_id}
    response = staff_api_client.post_graphql(
        query, variables, permissions=[permission_manage_products])
    content = get_graphql_content(response)
    data = content['data']['collectionDelete']['collection']
    assert data['name'] == collection.name
    with pytest.raises(collection._meta.model.DoesNotExist):
        collection.refresh_from_db()
>>>>>>> 3b0b10f0


def test_add_products_to_collection(
        staff_api_client, collection, product_list,
        permission_manage_products):
    query = """
        mutation collectionAddProducts(
            $id: ID!, $products: [ID]!) {
            collectionAddProducts(collectionId: $id, products: $products) {
                collection {
                    products {
                        totalCount
                    }
                }
            }
        }
    """
    collection_id = to_global_id('Collection', collection.id)
    product_ids = [
        to_global_id('Product', product.pk) for product in product_list]
    no_products_before = collection.products.count()
<<<<<<< HEAD
    variables = json.dumps(
        {'id': collection_id, 'products': product_ids})
    response = admin_api_client.post(
        reverse('api'), {'query': query, 'variables': variables})
    assert_read_only_mode(response)
=======
    variables = {'id': collection_id, 'products': product_ids}
    response = staff_api_client.post_graphql(
        query, variables, permissions=[permission_manage_products])
    content = get_graphql_content(response)
    data = content['data']['collectionAddProducts']['collection']
    assert data[
        'products']['totalCount'] == no_products_before + len(product_ids)
>>>>>>> 3b0b10f0


def test_remove_products_from_collection(
        staff_api_client, collection, product_list,
        permission_manage_products):
    query = """
        mutation collectionRemoveProducts(
            $id: ID!, $products: [ID]!) {
            collectionRemoveProducts(collectionId: $id, products: $products) {
                collection {
                    products {
                        totalCount
                    }
                }
            }
        }
    """
    collection.products.add(*product_list)
    collection_id = to_global_id('Collection', collection.id)
    product_ids = [
        to_global_id('Product', product.pk) for product in product_list]
    no_products_before = collection.products.count()
<<<<<<< HEAD
    variables = json.dumps(
        {'id': collection_id, 'products': product_ids})
    response = admin_api_client.post(
        reverse('api'), {'query': query, 'variables': variables})
    assert_read_only_mode(response)
=======
    variables = {'id': collection_id, 'products': product_ids}
    response = staff_api_client.post_graphql(
        query, variables, permissions=[permission_manage_products])
    content = get_graphql_content(response)
    data = content['data']['collectionRemoveProducts']['collection']
    assert data[
        'products']['totalCount'] == no_products_before - len(product_ids)
>>>>>>> 3b0b10f0


ASSIGN_VARIANT_QUERY = """
    mutation assignVariantImageMutation($variantId: ID!, $imageId: ID!) {
        variantImageAssign(variantId: $variantId, imageId: $imageId) {
            errors {
                field
                message
            }
            productVariant {
                id
            }
        }
    }
"""


def test_assign_variant_image(
        staff_api_client, user_api_client, product_with_image,
        permission_manage_products):
    query = ASSIGN_VARIANT_QUERY
    variant = product_with_image.variants.first()
    image = product_with_image.images.first()

    variables = {
        'variantId': to_global_id('ProductVariant', variant.pk),
<<<<<<< HEAD
        'imageId': to_global_id('ProductImage', image.pk)})
    response = admin_api_client.post(
        reverse('api'), {'query': query, 'variables': variables})
    assert_read_only_mode(response)
=======
        'imageId': to_global_id('ProductImage', image.pk)}
    response = staff_api_client.post_graphql(
        query, variables, permissions=[permission_manage_products])
    content = get_graphql_content(response)
    variant.refresh_from_db()
    assert variant.images.first() == image


def test_assign_variant_image_from_different_product(
        staff_api_client, user_api_client, product_with_image,
        permission_manage_products):
    query = ASSIGN_VARIANT_QUERY
    variant = product_with_image.variants.first()
    product_with_image.pk = None
    product_with_image.save()

    image_2 = ProductImage.objects.create(product=product_with_image)
    variables = {
        'variantId': to_global_id('ProductVariant', variant.pk),
        'imageId': to_global_id('ProductImage', image_2.pk)}
    response = staff_api_client.post_graphql(
        query, variables, permissions=[permission_manage_products])
    content = get_graphql_content(response)
    assert content['data']['variantImageAssign']['errors'][0]['field'] == 'imageId'

    # check permissions
    response = user_api_client.post_graphql(query, variables)
    assert_no_permission(response)
>>>>>>> 3b0b10f0


UNASSIGN_VARIANT_IMAGE_QUERY = """
    mutation unassignVariantImageMutation($variantId: ID!, $imageId: ID!) {
        variantImageUnassign(variantId: $variantId, imageId: $imageId) {
            errors {
                field
                message
            }
            productVariant {
                id
            }
        }
    }
"""


def test_unassign_variant_image(
        staff_api_client, product_with_image, permission_manage_products):
    query = UNASSIGN_VARIANT_IMAGE_QUERY

    image = product_with_image.images.first()
    variant = product_with_image.variants.first()
    variant.variant_images.create(image=image)

    variables = {
        'variantId': to_global_id('ProductVariant', variant.pk),
<<<<<<< HEAD
        'imageId': to_global_id('ProductImage', image.pk)})
    response = admin_api_client.post(
        reverse('api'), {'query': query, 'variables': variables})
    assert_read_only_mode(response)
=======
        'imageId': to_global_id('ProductImage', image.pk)}
    response = staff_api_client.post_graphql(
        query, variables, permissions=[permission_manage_products])
    get_graphql_content(response)
    variant.refresh_from_db()
    assert variant.images.count() == 0


def test_unassign_not_assigned_variant_image(
        staff_api_client, product_with_image, permission_manage_products):
    query = UNASSIGN_VARIANT_IMAGE_QUERY
    variant = product_with_image.variants.first()
    image_2 = ProductImage.objects.create(product=product_with_image)
    variables = {
        'variantId': to_global_id('ProductVariant', variant.pk),
        'imageId': to_global_id('ProductImage', image_2.pk)}
    response = staff_api_client.post_graphql(
        query, variables, permissions=[permission_manage_products])
    content = get_graphql_content(response)
    assert content['data']['variantImageUnassign']['errors'][0]['field'] == (
        'imageId')
>>>>>>> 3b0b10f0


def test_product_type_update_changes_variant_name(
        staff_api_client, product_type, product, permission_manage_products):
    query = """
    mutation updateProductType(
        $id: ID!,
        $hasVariants: Boolean!,
        $isShippingRequired: Boolean!,
        $variantAttributes: [ID],
        ) {
            productTypeUpdate(
            id: $id,
            input: {
                hasVariants: $hasVariants,
                isShippingRequired: $isShippingRequired,
                variantAttributes: $variantAttributes}) {
                productType {
                    id
                }
              }
            }
    """
    variant = product.variants.first()
    variant.name = 'test name'
    variant.save()
    has_variants = True
    require_shipping = False
    product_type_id = graphene.Node.to_global_id(
        'ProductType', product_type.id)

    variant_attributes = product_type.variant_attributes.all()
    variant_attributes_ids = [
        graphene.Node.to_global_id('Attribute', att.id) for att in
        variant_attributes]
    variables = {
        'id': product_type_id,
        'hasVariants': has_variants,
        'isShippingRequired': require_shipping,
<<<<<<< HEAD
        'variantAttributes': variant_attributes_ids})
    response = admin_api_client.post(
        reverse('api'), {'query': query, 'variables': variables})
    assert_read_only_mode(response)
=======
        'variantAttributes': variant_attributes_ids}
    response = staff_api_client.post_graphql(
        query, variables, permissions=[permission_manage_products])
    content = get_graphql_content(response)
    product.refresh_from_db()
    variant = product.variants.first()
    attribute = product.product_type.variant_attributes.first()
    value = attribute.values.first().name
    assert variant.name == value
>>>>>>> 3b0b10f0


def test_update_variants_changed_does_nothing_with_no_attributes():
    product_type = MagicMock(spec=ProductType)
    product_type.variant_attributes.all = Mock(return_value=[])
    saved_attributes = []
    assert update_variants_names(product_type, saved_attributes) is None


def test_product_variants_by_ids(user_api_client, variant):
    query = """
        query getProduct($ids: [ID!]) {
            productVariants(ids: $ids) {
                edges {
                    node {
                        id
                    }
                }
            }
        }
        """
    variant_id = graphene.Node.to_global_id('ProductVariant', variant.id)

    variables = {'ids': [variant_id]}
    response = user_api_client.post_graphql(query, variables)
    content = get_graphql_content(response)
    data = content['data']['productVariants']
    assert data['edges'][0]['node']['id'] == variant_id
    assert len(data['edges']) == 1


def test_product_variants_no_ids_list(user_api_client, variant):
    query = """
        query getProductVariants {
            productVariants(first: 10) {
                edges {
                    node {
                        id
                    }
                }
            }
        }
        """
    response = user_api_client.post_graphql(query)
    content = get_graphql_content(response)
    data = content['data']['productVariants']
    assert len(data['edges']) == ProductVariant.objects.count()


def test_category_image_query(user_api_client, non_default_category):
    category = non_default_category
    image_file, image_name = create_image()
    category.background_image = image_file
    category.save()
    category_id = graphene.Node.to_global_id('Category', category.pk)
    query = """
        query fetchCategory($id: ID!){
            category(id: $id) {
                backgroundImage {
                   url(size: 120)
                }
            }
        }
    """
    variables = {'id': category_id}
    response = user_api_client.post_graphql(query, variables)
    content = get_graphql_content(response)
    data = content['data']['category']
    thumbnail_url = category.background_image.thumbnail['120x120'].url
    assert data['backgroundImage']['url'] == thumbnail_url


def test_collection_image_query(user_api_client, collection):
    image_file, image_name = create_image()
    collection.background_image = image_file
    collection.save()
    collection_id = graphene.Node.to_global_id('Collection', collection.pk)
    query = """
        query fetchCollection($id: ID!){
            collection(id: $id) {
                backgroundImage {
                   url(size: 120)
                }
            }
        }
    """
    variables = {'id': collection_id}
    response = user_api_client.post_graphql(query, variables)
    content = get_graphql_content(response)
    data = content['data']['collection']
    thumbnail_url = collection.background_image.thumbnail['120x120'].url
    assert data['backgroundImage']['url'] == thumbnail_url


@pytest.mark.parametrize('product_price, variant_override, api_variant_price', [
    (100, None, 100),
    (100, 200, 200),
    (100, 0, 0)
])
def test_product_variant_price(
        product_price, variant_override, api_variant_price,
        user_api_client, variant):
    # Set price override on variant that is different than product price
    product = variant.product
    product.price = Money(amount=product_price, currency='USD')
    product.save()
    if variant_override is not None:
        product.variants.update(
            price_override=Money(amount=variant_override, currency='USD'))
    else:
        product.variants.update(price_override=None)
    # Drop other variants
    # product.variants.exclude(id=variant.pk).delete()

    query = """
        query getProductVariants($id: ID!) {
            product(id: $id) {
                variants {
                    edges {
                        node {
                            price {
                                amount
                            }
                        }
                    }
                }
            }
        }
        """
    product_id = graphene.Node.to_global_id('Product', variant.product.id)
    variables = {'id': product_id}
    response = user_api_client.post_graphql(query, variables)
    content = get_graphql_content(response)
    data = content['data']['product']
    variant_price = data['variants']['edges'][0]['node']['price']
    assert variant_price['amount'] == api_variant_price<|MERGE_RESOLUTION|>--- conflicted
+++ resolved
@@ -387,29 +387,9 @@
             {'slug': color_attr_slug, 'value': color_value_slug},
             {'slug': size_attr_slug, 'value': non_existent_attr_value}]}
 
-<<<<<<< HEAD
-    response = admin_api_client.post(
-        reverse('api'), {'query': query, 'variables': variables})
-    assert_read_only_mode(response)
-=======
-    response = staff_api_client.post_graphql(
-        query, variables, permissions=[permission_manage_products])
-    content = get_graphql_content(response)
-    data = content['data']['productCreate']
-    assert data['errors'] == []
-    assert data['product']['name'] == product_name
-    assert data['product']['description'] == product_description
-    assert data['product']['isPublished'] == product_isPublished
-    assert data['product']['chargeTaxes'] == product_chargeTaxes
-    assert data['product']['taxRate'] == product_taxRate.lower()
-    assert data['product']['productType']['name'] == product_type.name
-    assert data['product']['category']['name'] == category.name
-    values = (
-        data['product']['attributes'][0]['value']['slug'],
-        data['product']['attributes'][1]['value']['slug'])
-    assert slugify(non_existent_attr_value) in values
-    assert color_value_slug in values
->>>>>>> 3b0b10f0
+    response = staff_api_client.post_graphql(
+        query, variables, permissions=[permission_manage_products])
+    assert_read_only_mode(response)
 
 
 def test_update_product(
@@ -489,23 +469,9 @@
         'taxRate': product_taxRate,
         'price': product_price}
 
-<<<<<<< HEAD
-    response = admin_api_client.post(
-        reverse('api'), {'query': query, 'variables': variables})
-    assert_read_only_mode(response)
-=======
-    response = staff_api_client.post_graphql(
-        query, variables, permissions=[permission_manage_products])
-    content = get_graphql_content(response)
-    data = content['data']['productUpdate']
-    assert data['errors'] == []
-    assert data['product']['name'] == product_name
-    assert data['product']['description'] == product_description
-    assert data['product']['isPublished'] == product_isPublished
-    assert data['product']['chargeTaxes'] == product_chargeTaxes
-    assert data['product']['taxRate'] == product_taxRate.lower()
-    assert not data['product']['category']['name'] == category.name
->>>>>>> 3b0b10f0
+    response = staff_api_client.post_graphql(
+        query, variables, permissions=[permission_manage_products])
+    assert_read_only_mode(response)
 
 
 def test_delete_product(staff_api_client, product, permission_manage_products):
@@ -524,22 +490,10 @@
             }
     """
     node_id = graphene.Node.to_global_id('Product', product.id)
-<<<<<<< HEAD
-    variables = json.dumps({'id': node_id})
-    response = admin_api_client.post(
-        reverse('api'), {'query': query, 'variables': variables})
-    assert_read_only_mode(response)
-=======
     variables = {'id': node_id}
     response = staff_api_client.post_graphql(
         query, variables, permissions=[permission_manage_products])
-    content = get_graphql_content(response)
-    data = content['data']['productDelete']
-    assert data['product']['name'] == product.name
-    with pytest.raises(product._meta.model.DoesNotExist):
-        product.refresh_from_db()
-    assert node_id == data['product']['id']
->>>>>>> 3b0b10f0
+    assert_read_only_mode(response)
 
 
 def test_product_type(user_api_client, product_type):
@@ -608,12 +562,8 @@
     assert data['productType']['taxRate'] == product_type.tax_rate.upper()
 
 
-<<<<<<< HEAD
-def test_product_type_create_mutation(admin_api_client, product_type):
-=======
 def test_product_type_create_mutation(
         staff_api_client, product_type, permission_manage_products):
->>>>>>> 3b0b10f0
     query = """
     mutation createProductType(
         $name: String!,
@@ -670,36 +620,9 @@
         'productAttributes': product_attributes_ids,
         'variantAttributes': variant_attributes_ids}
     initial_count = ProductType.objects.count()
-<<<<<<< HEAD
-    response = admin_api_client.post(
-        reverse('api'), {'query': query, 'variables': variables})
-    assert_read_only_mode(response)
-
-=======
-    response = staff_api_client.post_graphql(
-        query, variables, permissions=[permission_manage_products])
-    content = get_graphql_content(response)
-    assert ProductType.objects.count() == initial_count + 1
-    data = content['data']['productTypeCreate']['productType']
-    assert data['name'] == product_type_name
-    assert data['hasVariants'] == has_variants
-    assert data['isShippingRequired'] == require_shipping
-
-    pa = product_attributes[0]
-    assert data['productAttributes'][0]['name'] == pa.name
-    pa_values = data['productAttributes'][0]['values']
-    assert sorted([value['name'] for value in pa_values]) == sorted(
-        [value.name for value in pa.values.all()])
-
-    va = variant_attributes[0]
-    assert data['variantAttributes'][0]['name'] == va.name
-    va_values = data['variantAttributes'][0]['values']
-    assert sorted([value['name'] for value in va_values]) == sorted(
-        [value.name for value in va.values.all()])
-
-    new_instance = ProductType.objects.latest('pk')
-    assert new_instance.tax_rate == 'standard'
->>>>>>> 3b0b10f0
+    response = staff_api_client.post_graphql(
+        query, variables, permissions=[permission_manage_products])
+    assert_read_only_mode(response)
 
 
 def test_product_type_update_mutation(
@@ -752,24 +675,10 @@
         'id': product_type_id, 'name': product_type_name,
         'hasVariants': has_variants,
         'isShippingRequired': require_shipping,
-<<<<<<< HEAD
-        'productAttributes': product_attributes_ids})
-    response = admin_api_client.post(
-        reverse('api'), {'query': query, 'variables': variables})
-    assert_read_only_mode(response)
-=======
         'productAttributes': product_attributes_ids}
     response = staff_api_client.post_graphql(
         query, variables, permissions=[permission_manage_products])
-    content = get_graphql_content(response)
-    data = content['data']['productTypeUpdate']['productType']
-    assert data['name'] == product_type_name
-    assert data['hasVariants'] == has_variants
-    assert data['isShippingRequired'] == require_shipping
-    assert len(data['productAttributes']) == 0
-    assert len(data['variantAttributes']) == (
-        variant_attributes.count())
->>>>>>> 3b0b10f0
+    assert_read_only_mode(response)
 
 
 def test_product_type_delete_mutation(
@@ -783,23 +692,11 @@
             }
         }
     """
-<<<<<<< HEAD
-    variables = json.dumps({
-        'id': graphene.Node.to_global_id('ProductType', product_type.id)})
-    response = admin_api_client.post(
-        reverse('api'), {'query': query, 'variables': variables})
-    assert_read_only_mode(response)
-=======
     variables = {
         'id': graphene.Node.to_global_id('ProductType', product_type.id)}
     response = staff_api_client.post_graphql(
         query, variables, permissions=[permission_manage_products])
-    content = get_graphql_content(response)
-    data = content['data']['productTypeDelete']
-    assert data['productType']['name'] == product_type.name
-    with pytest.raises(product_type._meta.model.DoesNotExist):
-        product_type.refresh_from_db()
->>>>>>> 3b0b10f0
+    assert_read_only_mode(response)
 
 
 def test_product_image_create_mutation(
@@ -818,15 +715,9 @@
         'product': graphene.Node.to_global_id('Product', product.id),
         'image': image_name}
     body = get_multipart_request_body(query, variables, image_file, image_name)
-<<<<<<< HEAD
-    response = admin_api_client.post_multipart(reverse('api'), body)
-    assert_read_only_mode(response)
-=======
     response = staff_api_client.post_multipart(
         body, permissions=[permission_manage_products])
-    content = get_graphql_content(response)
-    product.refresh_from_db()
-    assert product.images.first().image.file
+    assert_read_only_mode(response)
 
 
 def test_invalid_product_image_create_mutation(
@@ -853,13 +744,7 @@
     body = get_multipart_request_body(query, variables, image_file, image_name)
     response = staff_api_client.post_multipart(
         body, permissions=[permission_manage_products])
-    content = get_graphql_content(response)
-    assert content['data']['productImageCreate']['errors'] == [{
-        'field': 'image',
-        'message': 'Invalid file type'}]
-    product.refresh_from_db()
-    assert product.images.count() == 0
->>>>>>> 3b0b10f0
+    assert_read_only_mode(response)
 
 
 def test_product_image_update_mutation(
@@ -877,18 +762,10 @@
     alt = 'damage alt'
     variables = {
         'alt': alt,
-<<<<<<< HEAD
-        'imageId': graphene.Node.to_global_id('ProductImage', image_obj.id)})
-    response = admin_api_client.post(
-        reverse('api'), {'query': query, 'variables': variables})
-    assert_read_only_mode(response)
-=======
         'imageId': graphene.Node.to_global_id('ProductImage', image_obj.id)}
     response = staff_api_client.post_graphql(
         query, variables, permissions=[permission_manage_products])
-    content = get_graphql_content(response)
-    assert content['data']['productImageUpdate']['image']['alt'] == alt
->>>>>>> 3b0b10f0
+    assert_read_only_mode(response)
 
 
 def test_product_image_delete(
@@ -907,20 +784,9 @@
     image_obj = product.images.first()
     node_id = graphene.Node.to_global_id('ProductImage', image_obj.id)
     variables = {'id': node_id}
-<<<<<<< HEAD
-    response = admin_api_client.post(
-        reverse('api'), {'query': query, 'variables': variables})
-    assert_read_only_mode(response)
-=======
-    response = staff_api_client.post_graphql(
-        query, variables, permissions=[permission_manage_products])
-    content = get_graphql_content(response)
-    data = content['data']['productImageDelete']
-    assert data['image']['url'] == image_obj.image.url
-    with pytest.raises(image_obj._meta.model.DoesNotExist):
-        image_obj.refresh_from_db()
-    assert node_id == data['image']['id']
->>>>>>> 3b0b10f0
+    response = staff_api_client.post_graphql(
+        query, variables, permissions=[permission_manage_products])
+    assert_read_only_mode(response)
 
 
 def test_reorder_images(
@@ -944,23 +810,9 @@
 
     variables = {
         'product_id': product_id, 'images_ids': [image_1_id, image_0_id]}
-<<<<<<< HEAD
-    response = admin_api_client.post(
-        reverse('api'), {'query': query, 'variables': variables})
-    assert_read_only_mode(response)
-=======
-    response = staff_api_client.post_graphql(
-        query, variables, permissions=[permission_manage_products])
-    content = get_graphql_content(response)
-
-    # Check if order has been changed
-    product.refresh_from_db()
-    reordered_images = product.images.all()
-    reordered_image_0 = reordered_images[0]
-    reordered_image_1 = reordered_images[1]
-    assert image_0.id == reordered_image_1.id
-    assert image_1.id == reordered_image_0.id
->>>>>>> 3b0b10f0
+    response = staff_api_client.post_graphql(
+        query, variables, permissions=[permission_manage_products])
+    assert_read_only_mode(response)
 
 
 def test_collections_query(
@@ -1028,20 +880,9 @@
         'name': name, 'slug': slug, 'products': product_ids,
         'backgroundImage': image_name, 'isPublished': True}
     body = get_multipart_request_body(query, variables, image_file, image_name)
-<<<<<<< HEAD
-    response = admin_api_client.post_multipart(reverse('api'), body)
-    assert_read_only_mode(response)
-=======
     response = staff_api_client.post_multipart(
         body, permissions=[permission_manage_products])
-    content = get_graphql_content(response)
-    data = content['data']['collectionCreate']['collection']
-    assert data['name'] == name
-    assert data['slug'] == slug
-    assert data['products']['totalCount'] == len(product_ids)
-    collection = Collection.objects.get(slug=slug)
-    assert collection.background_image.file
->>>>>>> 3b0b10f0
+    assert_read_only_mode(response)
 
 
 def test_update_collection(
@@ -1061,22 +902,11 @@
     collection_id = to_global_id('Collection', collection.id)
     name = 'new-name'
     slug = 'new-slug'
-<<<<<<< HEAD
-    variables = json.dumps(
-        {'name': name, 'slug': slug, 'id': collection_id, 'isPublished': True})
-    response = admin_api_client.post(
-        reverse('api'), {'query': query, 'variables': variables})
-    assert_read_only_mode(response)
-=======
     variables = {
         'name': name, 'slug': slug, 'id': collection_id, 'isPublished': True}
     response = staff_api_client.post_graphql(
         query, variables, permissions=[permission_manage_products])
-    content = get_graphql_content(response)
-    data = content['data']['collectionUpdate']['collection']
-    assert data['name'] == name
-    assert data['slug'] == slug
->>>>>>> 3b0b10f0
+    assert_read_only_mode(response)
 
 
 def test_delete_collection(
@@ -1091,21 +921,10 @@
         }
     """
     collection_id = to_global_id('Collection', collection.id)
-<<<<<<< HEAD
-    variables = json.dumps({'id': collection_id})
-    response = admin_api_client.post(
-        reverse('api'), {'query': query, 'variables': variables})
-    assert_read_only_mode(response)
-=======
     variables = {'id': collection_id}
     response = staff_api_client.post_graphql(
         query, variables, permissions=[permission_manage_products])
-    content = get_graphql_content(response)
-    data = content['data']['collectionDelete']['collection']
-    assert data['name'] == collection.name
-    with pytest.raises(collection._meta.model.DoesNotExist):
-        collection.refresh_from_db()
->>>>>>> 3b0b10f0
+    assert_read_only_mode(response)
 
 
 def test_add_products_to_collection(
@@ -1127,21 +946,10 @@
     product_ids = [
         to_global_id('Product', product.pk) for product in product_list]
     no_products_before = collection.products.count()
-<<<<<<< HEAD
-    variables = json.dumps(
-        {'id': collection_id, 'products': product_ids})
-    response = admin_api_client.post(
-        reverse('api'), {'query': query, 'variables': variables})
-    assert_read_only_mode(response)
-=======
     variables = {'id': collection_id, 'products': product_ids}
     response = staff_api_client.post_graphql(
         query, variables, permissions=[permission_manage_products])
-    content = get_graphql_content(response)
-    data = content['data']['collectionAddProducts']['collection']
-    assert data[
-        'products']['totalCount'] == no_products_before + len(product_ids)
->>>>>>> 3b0b10f0
+    assert_read_only_mode(response)
 
 
 def test_remove_products_from_collection(
@@ -1164,21 +972,10 @@
     product_ids = [
         to_global_id('Product', product.pk) for product in product_list]
     no_products_before = collection.products.count()
-<<<<<<< HEAD
-    variables = json.dumps(
-        {'id': collection_id, 'products': product_ids})
-    response = admin_api_client.post(
-        reverse('api'), {'query': query, 'variables': variables})
-    assert_read_only_mode(response)
-=======
     variables = {'id': collection_id, 'products': product_ids}
     response = staff_api_client.post_graphql(
         query, variables, permissions=[permission_manage_products])
-    content = get_graphql_content(response)
-    data = content['data']['collectionRemoveProducts']['collection']
-    assert data[
-        'products']['totalCount'] == no_products_before - len(product_ids)
->>>>>>> 3b0b10f0
+    assert_read_only_mode(response)
 
 
 ASSIGN_VARIANT_QUERY = """
@@ -1205,18 +1002,10 @@
 
     variables = {
         'variantId': to_global_id('ProductVariant', variant.pk),
-<<<<<<< HEAD
-        'imageId': to_global_id('ProductImage', image.pk)})
-    response = admin_api_client.post(
-        reverse('api'), {'query': query, 'variables': variables})
-    assert_read_only_mode(response)
-=======
         'imageId': to_global_id('ProductImage', image.pk)}
     response = staff_api_client.post_graphql(
         query, variables, permissions=[permission_manage_products])
-    content = get_graphql_content(response)
-    variant.refresh_from_db()
-    assert variant.images.first() == image
+    assert_read_only_mode(response)
 
 
 def test_assign_variant_image_from_different_product(
@@ -1233,13 +1022,7 @@
         'imageId': to_global_id('ProductImage', image_2.pk)}
     response = staff_api_client.post_graphql(
         query, variables, permissions=[permission_manage_products])
-    content = get_graphql_content(response)
-    assert content['data']['variantImageAssign']['errors'][0]['field'] == 'imageId'
-
-    # check permissions
-    response = user_api_client.post_graphql(query, variables)
-    assert_no_permission(response)
->>>>>>> 3b0b10f0
+    assert_read_only_mode(response)
 
 
 UNASSIGN_VARIANT_IMAGE_QUERY = """
@@ -1267,18 +1050,10 @@
 
     variables = {
         'variantId': to_global_id('ProductVariant', variant.pk),
-<<<<<<< HEAD
-        'imageId': to_global_id('ProductImage', image.pk)})
-    response = admin_api_client.post(
-        reverse('api'), {'query': query, 'variables': variables})
-    assert_read_only_mode(response)
-=======
         'imageId': to_global_id('ProductImage', image.pk)}
     response = staff_api_client.post_graphql(
         query, variables, permissions=[permission_manage_products])
-    get_graphql_content(response)
-    variant.refresh_from_db()
-    assert variant.images.count() == 0
+    assert_read_only_mode(response)
 
 
 def test_unassign_not_assigned_variant_image(
@@ -1291,10 +1066,7 @@
         'imageId': to_global_id('ProductImage', image_2.pk)}
     response = staff_api_client.post_graphql(
         query, variables, permissions=[permission_manage_products])
-    content = get_graphql_content(response)
-    assert content['data']['variantImageUnassign']['errors'][0]['field'] == (
-        'imageId')
->>>>>>> 3b0b10f0
+    assert_read_only_mode(response)
 
 
 def test_product_type_update_changes_variant_name(
@@ -1334,22 +1106,10 @@
         'id': product_type_id,
         'hasVariants': has_variants,
         'isShippingRequired': require_shipping,
-<<<<<<< HEAD
-        'variantAttributes': variant_attributes_ids})
-    response = admin_api_client.post(
-        reverse('api'), {'query': query, 'variables': variables})
-    assert_read_only_mode(response)
-=======
         'variantAttributes': variant_attributes_ids}
     response = staff_api_client.post_graphql(
         query, variables, permissions=[permission_manage_products])
-    content = get_graphql_content(response)
-    product.refresh_from_db()
-    variant = product.variants.first()
-    attribute = product.product_type.variant_attributes.first()
-    value = attribute.values.first().name
-    assert variant.name == value
->>>>>>> 3b0b10f0
+    assert_read_only_mode(response)
 
 
 def test_update_variants_changed_does_nothing_with_no_attributes():
