[tool.poetry]
name = "saleor"
version = "3.0.0-b.21"
description = "A modular, high performance, headless e-commerce platform built with Python, GraphQL, Django, and React."
authors = [ "Saleor Commerce <hello@saleor.io>" ]
license = "BSD-3-Clause"
readme = "README.md"
homepage = "https://saleor.io/"
repository = "https://github.com/mirumee/saleor"
documentation = "https://docs.saleor.io/"

  [tool.poetry.dependencies]
  python = "~3.9"
  babel = ">=2.8,<2.10"
  boto3 = "^1.17"
  braintree = ">=4.2,<4.12"
  dj-database-url = "^0"
  dj-email-url = "^1"
  django = "^3.2.4"
  django-countries = "^7.2"
  django-filter = "^2.3"
  django-measurement = "^3.0"
  django-mptt = "^0"
  django-phonenumber-field = ">=4,<6"
  django-prices = "^2.1"
  django-prices-openexchangerates = "^1.0.1"
  django-prices-vatlayer = "^1.1.0"
  django-versatileimagefield = "^2.1"
  draftjs-sanitizer = "^1.0.0"
  faker = ">=4.1,<9.0"
  freezegun = "^1"
  google-cloud-storage = "^1.29.0"
  google-i18n-address = "^2.3.5"
  google-measurement-protocol = "^1.0"
  graphene-django = "~2.13.0"
  graphene-federation = "^0.1.0"
  html-to-draftjs = "^1.0.1"
  markdown = "^3.1.1"
  maxminddb = ">=1.5.4,<3.0.0"
  petl = "1.7.4"
  opentracing = "^2.3.0"
  phonenumberslite = "^8.12.25"
  prices = "^1.0"
  psycopg2-binary = "^2.8.3"
  razorpay = "^1.2"
  requests = "^2.22"
  sentry-sdk = "^1.0"
  stripe = "^2.58.0"
  text-unidecode = "^1.2"
  weasyprint = ">=48,<=52.5"
  oauthlib = "^3.1"
  jaeger-client = "^4.5.0"
  openpyxl = "^3.0.3"
  django-cache-url = "^3.1.2"
  pyjwt = ">=1.7.1,<3.0.0"
  python-json-logger = ">=0.1.11,<2.1.0"
  pytimeparse = "^1.1.8"
  django-redis = "^5.0.0"
  Adyen = "^4.0.0"
  google-cloud-pubsub = ">=1.7,<3.0"
  gunicorn = "^20.0.4"
  pybars3 = "^0.9.7"
  html2text = "^2020.1.16"
  authorizenet = "^1.1.3"
  sendgrid = "^6.7.1"
  micawber = "^0.5.2"
<<<<<<< HEAD
  django-celery-beat = "2.2.1"
=======
  django-celery-beat = "^2.2.1"
>>>>>>> 228dedf2

    [tool.poetry.dependencies.celery]
    version = ">=4.4.5,<6.0.0"
    extras = [ "redis" ]

    [tool.poetry.dependencies.django-storages]
    version = "^1.11"
    extras = [ "google" ]

    [tool.poetry.dependencies.python-magic-bin]
    version = "^0.4.14"
    platform = "win32"

    [tool.poetry.dependencies.uvicorn]
    extras = [ "standard" ]
    version = ">=0.12.2,<0.14.0"

  [tool.poetry.dev-dependencies]
  black = "21.7b0"
  codecov = "^2.1.11"
  coverage = "^5.5"
  django-debug-toolbar = "^3.2"
  django-debug-toolbar-request-history = "^0"
  django-graphiql-debug-toolbar = "^0.1.4"
  django-extensions = "^3.1.2"
  flake8 = "^3.9.2"
  isort = "^5.8.0"
  pre-commit = "^2.13"
  pycodestyle = "^2.5"
  pydocstyle = "^6.1"
  pylint = "^2.8.3"
  pylint-celery = "^0"
  pylint-django = "^2.4.4"
  pylint-plugin-utils = "^0"
  pytest = "^6.2.3"
  pytest-celery = "^0.0.0"
  pytest-cov = "^2.12.1"
  pytest-django = "4.2.0"
  pytest-django-queries = "~1.2"
  pytest-mock = "^3.6.1"
  pytest-vcr = "^1.0.2"
  pytest-xdist = "^2.2.1"
  tox = "^3.23.1"
  transifex-client = "^0"
  mypy = "0.910"
  pywatchman = "^1.4.1"
  types-requests = "^2.25.0"
  types-pytz = "^2021.1.0"
  types-pkg-resources = "^0.1.3"
  types-python-dateutil = "^0.1.4"
  django-stubs = "^1.8.0"

[tool.black]
target_version = [ "py35", "py36", "py37", "py38" ]
include = "\\.pyi?$"
exclude = """
/(\\.git/
  |\\.eggs
  |\\.hg
  |__pycache__
  |\\.cache
  |\\.ipynb_checkpoints
  |\\.mypy_cache
  |\\.pytest_cache
  |\\.tox
  |\\.venv
  |node_modules
  |_build
  |buck-out
  |build
  |dist
  |media
  |infrastructure
  |templates
  |locale
)/
"""<|MERGE_RESOLUTION|>--- conflicted
+++ resolved
@@ -64,11 +64,7 @@
   authorizenet = "^1.1.3"
   sendgrid = "^6.7.1"
   micawber = "^0.5.2"
-<<<<<<< HEAD
-  django-celery-beat = "2.2.1"
-=======
   django-celery-beat = "^2.2.1"
->>>>>>> 228dedf2
 
     [tool.poetry.dependencies.celery]
     version = ">=4.4.5,<6.0.0"
