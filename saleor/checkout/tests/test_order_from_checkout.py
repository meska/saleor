from decimal import Decimal
from unittest import mock

import pytest
from django.contrib.auth.models import AnonymousUser
from django.test import override_settings
from prices import TaxedMoney

from ...core.exceptions import InsufficientStock
from ...core.taxes import zero_money, zero_taxed_money
from ...giftcard import GiftCardEvents
from ...giftcard.models import GiftCard, GiftCardEvent
from ...plugins.manager import get_plugins_manager
from ...product.models import ProductTranslation, ProductVariantTranslation
from ...tests.utils import flush_post_commit_hooks
from .. import calculations
from ..complete_checkout import create_order_from_checkout
from ..fetch import fetch_checkout_info, fetch_checkout_lines
from ..utils import add_variant_to_checkout


def test_create_order_insufficient_stock(
    checkout, customer_user, product_without_shipping, app
):
    variant = product_without_shipping.variants.get()
    manager = get_plugins_manager()
    checkout_info = fetch_checkout_info(checkout, [], [], manager)

    add_variant_to_checkout(checkout_info, variant, 10, check_quantity=False)
    checkout.user = customer_user
    checkout.billing_address = customer_user.default_billing_address
    checkout.shipping_address = customer_user.default_billing_address
    checkout.tracking_code = "tracking_code"
    checkout.save()

    checkout_lines, unavailable_variant_pks = fetch_checkout_lines(checkout)
    checkout_info = fetch_checkout_info(checkout, checkout_lines, [], manager)
    lines, _ = fetch_checkout_lines(checkout)
    with pytest.raises(InsufficientStock):
        create_order_from_checkout(
            checkout_info=checkout_info,
            checkout_lines=checkout_lines,
            discounts=[],
            manager=manager,
            user=AnonymousUser(),
            app=app,
            tracking_code="tracking_code",
        )


@pytest.mark.parametrize("is_anonymous_user", (True, False))
def test_create_order_with_gift_card(
    checkout_with_gift_card, customer_user, shipping_method, is_anonymous_user, app
):
    checkout_user = None if is_anonymous_user else customer_user
    checkout = checkout_with_gift_card
    checkout.user = checkout_user
    checkout.billing_address = customer_user.default_billing_address
    checkout.shipping_address = customer_user.default_billing_address
    checkout.shipping_method = shipping_method
    checkout.tracking_code = "tracking_code"
    checkout.redirect_url = "https://www.example.com"
    checkout.save()

    manager = get_plugins_manager()
    lines, _ = fetch_checkout_lines(checkout)
    checkout_info = fetch_checkout_info(checkout, lines, [], manager)

    subtotal = calculations.checkout_subtotal(
        manager=manager,
        checkout_info=checkout_info,
        lines=lines,
        address=checkout.shipping_address,
    )
    shipping_price = calculations.checkout_shipping_price(
        manager=manager,
        checkout_info=checkout_info,
        lines=lines,
        address=checkout.shipping_address,
    )
    total_gross_without_gift_cards = (
        subtotal.gross + shipping_price.gross - checkout.discount
    )
    gift_cards_balance = checkout.get_total_gift_cards_balance()

    order = create_order_from_checkout(
        checkout_info=checkout_info,
        checkout_lines=lines,
        discounts=[],
        manager=manager,
        user=AnonymousUser(),
        app=app,
        tracking_code="tracking_code",
    )

    assert order.gift_cards.count() == 1
    gift_card = order.gift_cards.first()
    assert gift_card.current_balance.amount == 0
    assert order.total.gross == (total_gross_without_gift_cards - gift_cards_balance)
    assert GiftCardEvent.objects.filter(
        gift_card=gift_card, type=GiftCardEvents.USED_IN_ORDER
    )


def test_create_order_with_gift_card_partial_use(
    checkout_with_item, gift_card_used, customer_user, shipping_method, app
):
    checkout = checkout_with_item
    checkout.user = customer_user
    checkout.billing_address = customer_user.default_billing_address
    checkout.shipping_address = customer_user.default_billing_address
    checkout.shipping_method = shipping_method
    checkout.tracking_code = "tracking_code"
    checkout.redirect_url = "https://www.example.com"
    checkout.save()

    manager = get_plugins_manager()
    lines, _ = fetch_checkout_lines(checkout)
    checkout_info = fetch_checkout_info(checkout, lines, [], manager)

    price_without_gift_card = calculations.checkout_total(
        manager=manager,
        checkout_info=checkout_info,
        lines=lines,
        address=checkout.shipping_address,
    )
    gift_card_balance_before_order = gift_card_used.current_balance_amount

    checkout.gift_cards.add(gift_card_used)
    checkout.save()

    checkout_lines, unavailable_variant_pks = fetch_checkout_lines(checkout)
    checkout_info = fetch_checkout_info(checkout, checkout_lines, [], manager)

    order = create_order_from_checkout(
        checkout_info=checkout_info,
        checkout_lines=checkout_lines,
        discounts=[],
        manager=manager,
        user=AnonymousUser(),
        app=app,
        tracking_code="tracking_code",
    )

    gift_card_used.refresh_from_db()

    expected_old_balance = (
        price_without_gift_card.gross.amount + gift_card_used.current_balance_amount
    )

    assert order.gift_cards.count() > 0
    assert order.total == zero_taxed_money(order.currency)
    assert gift_card_balance_before_order == expected_old_balance
    assert GiftCardEvent.objects.filter(
        gift_card=gift_card_used, type=GiftCardEvents.USED_IN_ORDER
    )


def test_create_order_with_many_gift_cards(
    checkout_with_item,
    gift_card_created_by_staff,
    gift_card,
    customer_user,
    shipping_method,
    app,
):
    checkout = checkout_with_item
    checkout.user = customer_user
    checkout.billing_address = customer_user.default_billing_address
    checkout.shipping_address = customer_user.default_billing_address
    checkout.shipping_method = shipping_method
    checkout.tracking_code = "tracking_code"
    checkout.redirect_url = "https://www.example.com"
    checkout.save()

    manager = get_plugins_manager()
    lines, _ = fetch_checkout_lines(checkout)
    checkout_info = fetch_checkout_info(checkout, lines, [], manager)

    price_without_gift_card = calculations.checkout_total(
        manager=manager,
        checkout_info=checkout_info,
        lines=lines,
        address=checkout.shipping_address,
    )
    gift_cards_balance_before_order = (
        gift_card_created_by_staff.current_balance.amount
        + gift_card.current_balance.amount
    )

    checkout.gift_cards.add(gift_card_created_by_staff)
    checkout.gift_cards.add(gift_card)
    checkout.save()

    checkout_lines, unavailable_variant_pks = fetch_checkout_lines(checkout)
    checkout_info = fetch_checkout_info(checkout, checkout_lines, [], manager)

    order = create_order_from_checkout(
        checkout_info=checkout_info,
        checkout_lines=checkout_lines,
        discounts=[],
        manager=manager,
        user=AnonymousUser,
        app=app,
        tracking_code="tracking_code",
    )

    gift_card_created_by_staff.refresh_from_db()
    gift_card.refresh_from_db()
    zero_price = zero_money(gift_card.currency)
    assert order.gift_cards.count() > 0
    assert gift_card_created_by_staff.current_balance == zero_price
    assert gift_card.current_balance == zero_price
    assert price_without_gift_card.gross.amount == (
        gift_cards_balance_before_order + order.total.gross.amount
    )
    assert GiftCardEvent.objects.filter(
        gift_card=gift_card_created_by_staff, type=GiftCardEvents.USED_IN_ORDER
    )
    assert GiftCardEvent.objects.filter(
        gift_card=gift_card, type=GiftCardEvents.USED_IN_ORDER
    )


@mock.patch("saleor.giftcard.utils.send_gift_card_notification")
@pytest.mark.parametrize("is_anonymous_user", (True, False))
def test_create_order_gift_card_bought(
    send_notification_mock,
    checkout_with_gift_card_items,
    customer_user,
    shipping_method,
    is_anonymous_user,
    non_shippable_gift_card_product,
    app,
    payment_txn_captured,
):
    # given
    checkout_user = None if is_anonymous_user else customer_user
    checkout = checkout_with_gift_card_items
    checkout.user = checkout_user
    checkout.billing_address = customer_user.default_billing_address
    checkout.shipping_address = customer_user.default_billing_address
    checkout.shipping_method = shipping_method
    checkout.tracking_code = "tracking_code"
    checkout.redirect_url = "https://www.example.com"
    checkout.save()

    manager = get_plugins_manager()
    lines, _ = fetch_checkout_lines(checkout)
    checkout_info = fetch_checkout_info(checkout, lines, [], manager)

    subtotal = calculations.checkout_subtotal(
        manager=manager,
        checkout_info=checkout_info,
        lines=lines,
        address=checkout.shipping_address,
    )
    shipping_price = calculations.checkout_shipping_price(
        manager=manager,
        checkout_info=checkout_info,
        lines=lines,
        address=checkout.shipping_address,
    )
    total_gross = subtotal.gross + shipping_price.gross - checkout.discount

    payment = payment_txn_captured
    payment.checkout = checkout
    payment.captured_amount = total_gross.amount
    payment.total = total_gross.amount
    payment.save(update_fields=["checkout", "captured_amount", "total"])

    # when
    order = create_order_from_checkout(
        checkout_info=checkout_info,
        checkout_lines=lines,
        discounts=[],
        manager=manager,
        user=AnonymousUser(),
        app=app,
        tracking_code="tracking_code",
    )

    # then
    flush_post_commit_hooks()
    assert order.total.gross == total_gross
    flush_post_commit_hooks()
    gift_card = GiftCard.objects.get()
    assert (
        gift_card.initial_balance
        == order.lines.get(
            variant=non_shippable_gift_card_product.variants.first()
        ).unit_price_gross
    )
    assert GiftCardEvent.objects.filter(gift_card=gift_card, type=GiftCardEvents.BOUGHT)
    flush_post_commit_hooks()
    send_notification_mock.assert_called_once_with(
        None,
        app,
        checkout_user,
        order.user_email,
        gift_card,
        manager,
        order.channel.slug,
        resending=False,
    )


@mock.patch("saleor.giftcard.utils.send_gift_card_notification")
@pytest.mark.parametrize("is_anonymous_user", (True, False))
def test_create_order_gift_card_bought_only_shippable_gift_card(
    send_notification_mock,
    checkout,
    shippable_gift_card_product,
    customer_user,
    shipping_method,
    is_anonymous_user,
    app,
):
    checkout_user = None if is_anonymous_user else customer_user
    checkout_info = fetch_checkout_info(checkout, [], [], get_plugins_manager())
    shippable_variant = shippable_gift_card_product.variants.get()
    add_variant_to_checkout(checkout_info, shippable_variant, 2)

    checkout.user = checkout_user
    checkout.billing_address = customer_user.default_billing_address
    checkout.shipping_address = customer_user.default_billing_address
    checkout.shipping_method = shipping_method
    checkout.tracking_code = "tracking_code"
    checkout.redirect_url = "https://www.example.com"
    checkout.save()

    manager = get_plugins_manager()
    lines, _ = fetch_checkout_lines(checkout)
    checkout_info = fetch_checkout_info(checkout, lines, [], manager)

    subtotal = calculations.checkout_subtotal(
        manager=manager,
        checkout_info=checkout_info,
        lines=lines,
        address=checkout.shipping_address,
    )
    shipping_price = calculations.checkout_shipping_price(
        manager=manager,
        checkout_info=checkout_info,
        lines=lines,
        address=checkout.shipping_address,
    )
    total_gross = subtotal.gross + shipping_price.gross - checkout.discount

    order = create_order_from_checkout(
        checkout_info=checkout_info,
        checkout_lines=lines,
        discounts=[],
        manager=manager,
        user=AnonymousUser(),
        app=app,
        tracking_code="tracking_code",
    )

    assert order.total.gross == total_gross
    assert not GiftCard.objects.all()
    send_notification_mock.assert_not_called()


@pytest.mark.parametrize("is_anonymous_user", (True, False))
def test_create_order_gift_card_bought_do_not_fulfill_gift_cards_automatically(
    site_settings,
    checkout_with_gift_card_items,
    customer_user,
    shipping_method,
    is_anonymous_user,
    non_shippable_gift_card_product,
    app,
):
    site_settings.automatically_fulfill_non_shippable_gift_card = False
    site_settings.save(update_fields=["automatically_fulfill_non_shippable_gift_card"])

    checkout_user = None if is_anonymous_user else customer_user
    checkout = checkout_with_gift_card_items
    checkout.user = checkout_user
    checkout.billing_address = customer_user.default_billing_address
    checkout.shipping_address = customer_user.default_billing_address
    checkout.shipping_method = shipping_method
    checkout.tracking_code = "tracking_code"
    checkout.redirect_url = "https://www.example.com"
    checkout.save()

    manager = get_plugins_manager()
    lines, _ = fetch_checkout_lines(checkout)
    checkout_info = fetch_checkout_info(checkout, lines, [], manager)

    subtotal = calculations.checkout_subtotal(
        manager=manager,
        checkout_info=checkout_info,
        lines=lines,
        address=checkout.shipping_address,
    )
    shipping_price = calculations.checkout_shipping_price(
        manager=manager,
        checkout_info=checkout_info,
        lines=lines,
        address=checkout.shipping_address,
    )
    total_gross = subtotal.gross + shipping_price.gross - checkout.discount

    order = create_order_from_checkout(
        checkout_info=checkout_info,
        checkout_lines=lines,
        discounts=[],
        manager=manager,
        user=AnonymousUser(),
        app=app,
        tracking_code="tracking_code",
    )

    assert order.total.gross == total_gross
    assert not GiftCard.objects.all()


def test_note_in_created_order(
    checkout_with_item, address, customer_user, shipping_method, app
):
    checkout_with_item.shipping_address = address
    checkout_with_item.billing_address = address
    checkout_with_item.shipping_method = shipping_method
    checkout_with_item.note = "test_note"
    checkout_with_item.tracking_code = "tracking_code"
    checkout_with_item.redirect_url = "https://www.example.com"
    checkout_with_item.save()
    manager = get_plugins_manager()

    checkout_lines, unavailable_variant_pks = fetch_checkout_lines(checkout_with_item)
    checkout_info = fetch_checkout_info(checkout_with_item, checkout_lines, [], manager)

    order = create_order_from_checkout(
        checkout_info=checkout_info,
        checkout_lines=checkout_lines,
        discounts=[],
        manager=manager,
        user=AnonymousUser(),
        app=app,
        tracking_code="tracking_code",
    )
    assert order.customer_note == checkout_with_item.note


@override_settings(LANGUAGE_CODE="fr")
def test_create_order_use_translations(
    checkout_with_item, customer_user, shipping_method, app
):
    translated_product_name = "French name"
    translated_variant_name = "French variant name"

    checkout = checkout_with_item
    checkout.user = customer_user
    checkout.billing_address = customer_user.default_billing_address
    checkout.shipping_address = customer_user.default_billing_address
    checkout.shipping_method = shipping_method
    checkout.tracking_code = ""
    checkout.redirect_url = "https://www.example.com"
    checkout.language_code = "fr"
    checkout.save()

    manager = get_plugins_manager()
    lines, _ = fetch_checkout_lines(checkout)
    checkout_info = fetch_checkout_info(checkout_with_item, lines, [], manager)
    variant = lines[0].variant
    product = lines[0].product

    ProductTranslation.objects.create(
        language_code="fr",
        product=product,
        name=translated_product_name,
    )
    ProductVariantTranslation.objects.create(
        language_code="fr",
        product_variant=variant,
        name=translated_variant_name,
    )

    order = create_order_from_checkout(
        checkout_info=checkout_info,
        checkout_lines=lines,
        discounts=[],
        manager=manager,
        user=AnonymousUser(),
        app=app,
        tracking_code="tracking_code",
    )
    order_line = order.lines.first()

    assert order_line.translated_product_name == translated_product_name
    assert order_line.translated_variant_name == translated_variant_name


def test_create_order_from_checkout_updates_total_authorized_amount(
    checkout_with_item, address, customer_user, shipping_method, app
):
    # given
    checkout_with_item.shipping_address = address
    checkout_with_item.billing_address = address
    checkout_with_item.shipping_method = shipping_method
    checkout_with_item.redirect_url = "https://www.example.com"
    checkout_with_item.save()

    authorized_value = Decimal(10)
    checkout_with_item.payment_transactions.create(
        authorized_value=authorized_value,
        currency=checkout_with_item.currency,
    )
    manager = get_plugins_manager()

    checkout_lines, unavailable_variant_pks = fetch_checkout_lines(checkout_with_item)
    checkout_info = fetch_checkout_info(checkout_with_item, checkout_lines, [], manager)

    # when
    order = create_order_from_checkout(
        checkout_info=checkout_info,
        checkout_lines=checkout_lines,
        discounts=[],
        manager=manager,
        user=AnonymousUser(),
        app=app,
        tracking_code="tracking_code",
    )

    # then
    assert order.total_authorized_amount == authorized_value


def test_create_order_from_checkout_updates_total_charged_amount(
    checkout_with_item, address, customer_user, shipping_method, app
):
    # given
    checkout_with_item.shipping_address = address
    checkout_with_item.billing_address = address
    checkout_with_item.shipping_method = shipping_method
    checkout_with_item.redirect_url = "https://www.example.com"
    checkout_with_item.save()

    charged_value = Decimal(10)
    checkout_with_item.payment_transactions.create(
        charged_value=charged_value,
        currency=checkout_with_item.currency,
    )
    checkout_with_item.payment_transactions.create(
        authorized_value=Decimal(2),
        currency=checkout_with_item.currency,
    )
    manager = get_plugins_manager()

    checkout_lines, unavailable_variant_pks = fetch_checkout_lines(checkout_with_item)
    checkout_info = fetch_checkout_info(checkout_with_item, checkout_lines, [], manager)

    # when
    order = create_order_from_checkout(
        checkout_info=checkout_info,
        checkout_lines=checkout_lines,
        discounts=[],
        manager=manager,
        user=AnonymousUser(),
        app=app,
        tracking_code="tracking_code",
    )

    # then
    assert order.total_charged_amount == charged_value


<<<<<<< HEAD
def test_create_order_from_checkout_update_display_gross_prices(
    checkout_with_item, app
):
    # given
    checkout = checkout_with_item
    channel = checkout.channel
    tax_configuration = channel.tax_configuration

    tax_configuration.display_gross_prices = False
    tax_configuration.save()
    tax_configuration.country_exceptions.all().delete()

    manager = get_plugins_manager()
    checkout_info = fetch_checkout_info(checkout, [], [], manager)
    checkout_lines, _ = fetch_checkout_lines(checkout)
=======
def test_create_order_from_checkout_store_shipping_prices(
    checkout_with_items_and_shipping, shipping_method, customer_user, app
):
    # given
    checkout = checkout_with_items_and_shipping

    expected_base_shipping_price = shipping_method.channel_listings.get(
        channel=checkout.channel
    ).price
    expected_shipping_price = TaxedMoney(
        net=expected_base_shipping_price * Decimal("0.9"),
        gross=expected_base_shipping_price,
    )
    expected_shipping_tax_rate = Decimal("0.1")

    manager = get_plugins_manager()
    manager.get_checkout_shipping_tax_rate = mock.Mock(
        return_value=expected_shipping_tax_rate
    )
    manager.calculate_checkout_shipping = mock.Mock(
        return_value=expected_shipping_price
    )

    lines, _ = fetch_checkout_lines(checkout)
    checkout_info = fetch_checkout_info(checkout, lines, [], manager)
>>>>>>> 7b75079a

    # when
    order = create_order_from_checkout(
        checkout_info=checkout_info,
<<<<<<< HEAD
        checkout_lines=checkout_lines,
=======
        checkout_lines=lines,
>>>>>>> 7b75079a
        discounts=[],
        manager=manager,
        user=AnonymousUser(),
        app=app,
        tracking_code="tracking_code",
    )

    # then
<<<<<<< HEAD
    assert not order.display_gross_prices
=======
    assert order.base_shipping_price == expected_base_shipping_price
    assert order.shipping_price == expected_shipping_price
    manager.calculate_checkout_shipping.assert_called_once_with(
        checkout_info, lines, checkout.shipping_address, []
    )
    assert order.shipping_tax_rate == expected_shipping_tax_rate
    manager.get_checkout_shipping_tax_rate.assert_called_once_with(
        checkout_info, lines, checkout.shipping_address, [], expected_shipping_price
    )


def test_create_order_from_store_shipping_prices_with_free_shipping_voucher(
    checkout_with_voucher_free_shipping,
    shipping_method,
    customer_user,
    voucher_free_shipping,
    app,
):
    # given
    checkout = checkout_with_voucher_free_shipping

    expected_base_shipping_price = zero_money(checkout.currency)
    expected_shipping_price = zero_taxed_money(checkout.currency)
    expected_shipping_tax_rate = Decimal("0.0")

    manager = get_plugins_manager()
    manager.get_checkout_shipping_tax_rate = mock.Mock(
        return_value=expected_shipping_tax_rate
    )
    manager.calculate_checkout_shipping = mock.Mock(
        return_value=expected_shipping_price
    )

    lines, _ = fetch_checkout_lines(checkout)
    checkout_info = fetch_checkout_info(checkout, lines, [], manager)

    # when
    order = create_order_from_checkout(
        checkout_info=checkout_info,
        checkout_lines=lines,
        discounts=[],
        manager=manager,
        user=AnonymousUser(),
        app=app,
        tracking_code="tracking_code",
    )

    # then
    assert order.base_shipping_price == expected_base_shipping_price
    assert order.shipping_price == expected_shipping_price
    manager.calculate_checkout_shipping.assert_called_once_with(
        checkout_info, lines, checkout.shipping_address, []
    )
    assert order.shipping_tax_rate == expected_shipping_tax_rate
    manager.get_checkout_shipping_tax_rate.assert_called_once_with(
        checkout_info, lines, checkout.shipping_address, [], expected_shipping_price
    )
>>>>>>> 7b75079a
<|MERGE_RESOLUTION|>--- conflicted
+++ resolved
@@ -567,7 +567,6 @@
     assert order.total_charged_amount == charged_value
 
 
-<<<<<<< HEAD
 def test_create_order_from_checkout_update_display_gross_prices(
     checkout_with_item, app
 ):
@@ -583,7 +582,22 @@
     manager = get_plugins_manager()
     checkout_info = fetch_checkout_info(checkout, [], [], manager)
     checkout_lines, _ = fetch_checkout_lines(checkout)
-=======
+
+    # when
+    order = create_order_from_checkout(
+        checkout_info=checkout_info,
+        checkout_lines=checkout_lines,
+        discounts=[],
+        manager=manager,
+        user=AnonymousUser(),
+        app=app,
+        tracking_code="tracking_code",
+    )
+
+    # then
+    assert not order.display_gross_prices
+
+
 def test_create_order_from_checkout_store_shipping_prices(
     checkout_with_items_and_shipping, shipping_method, customer_user, app
 ):
@@ -609,16 +623,11 @@
 
     lines, _ = fetch_checkout_lines(checkout)
     checkout_info = fetch_checkout_info(checkout, lines, [], manager)
->>>>>>> 7b75079a
 
     # when
     order = create_order_from_checkout(
         checkout_info=checkout_info,
-<<<<<<< HEAD
-        checkout_lines=checkout_lines,
-=======
         checkout_lines=lines,
->>>>>>> 7b75079a
         discounts=[],
         manager=manager,
         user=AnonymousUser(),
@@ -627,9 +636,6 @@
     )
 
     # then
-<<<<<<< HEAD
-    assert not order.display_gross_prices
-=======
     assert order.base_shipping_price == expected_base_shipping_price
     assert order.shipping_price == expected_shipping_price
     manager.calculate_checkout_shipping.assert_called_once_with(
@@ -686,5 +692,4 @@
     assert order.shipping_tax_rate == expected_shipping_tax_rate
     manager.get_checkout_shipping_tax_rate.assert_called_once_with(
         checkout_info, lines, checkout.shipping_address, [], expected_shipping_price
-    )
->>>>>>> 7b75079a
+    )