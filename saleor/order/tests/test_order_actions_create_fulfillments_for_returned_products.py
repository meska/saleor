--- conflicted
+++ resolved
@@ -27,8 +27,7 @@
     staff_user,
 ):
     order_with_lines.payments.add(payment_dummy_fully_charged)
-<<<<<<< HEAD
-    payment = order_with_lines.get_last_payment()
+    payment = order_with_lines.payments.latest("pk")
     payments = [
         {
             "payment": payment,
@@ -36,9 +35,6 @@
             "include_shipping_costs": False,
         }
     ]
-=======
-    payment = order_with_lines.payments.latest("pk")
->>>>>>> 0729e3d9
 
     order_lines_to_return = order_with_lines.lines.all()
     original_quantity = {
@@ -112,8 +108,7 @@
     staff_user,
 ):
     order_with_lines.payments.add(payment_dummy_fully_charged)
-<<<<<<< HEAD
-    payment = order_with_lines.get_last_payment()
+    payment = order_with_lines.payments.latest("pk")
     payments = [
         {
             "payment": payment,
@@ -121,10 +116,6 @@
             "include_shipping_costs": False,
         }
     ]
-=======
-    payment = order_with_lines.payments.latest("pk")
-
->>>>>>> 0729e3d9
     order_lines_to_return = order_with_lines.lines.all()
     original_quantity = {
         line.id: line.quantity_unfulfilled for line in order_with_lines.lines.all()
@@ -199,8 +190,7 @@
     staff_user,
 ):
     order_with_lines.payments.add(payment_dummy_fully_charged)
-<<<<<<< HEAD
-    payment = order_with_lines.get_last_payment()
+    payment = order_with_lines.payments.latest("pk")
     payments = [
         {
             "payment": payment,
@@ -209,10 +199,6 @@
             "is_deprecated_way": True,
         }
     ]
-=======
-    payment = order_with_lines.payments.latest("pk")
-
->>>>>>> 0729e3d9
     order_lines_to_return = order_with_lines.lines.all()
     original_quantity = {
         line.id: line.quantity_unfulfilled for line in order_with_lines.lines.all()
@@ -291,8 +277,7 @@
     staff_user,
 ):
     order_with_lines.payments.add(payment_dummy_fully_charged)
-<<<<<<< HEAD
-    payment = order_with_lines.get_last_payment()
+    payment = order_with_lines.payments.latest("pk")
     payments = [
         {
             "payment": payment,
@@ -300,9 +285,6 @@
             "include_shipping_costs": False,
         }
     ]
-=======
-    payment = order_with_lines.payments.latest("pk")
->>>>>>> 0729e3d9
 
     order_lines_to_return = order_with_lines.lines.all()
     original_quantity = {
@@ -432,8 +414,7 @@
     staff_user,
 ):
     fulfilled_order.payments.add(payment_dummy_fully_charged)
-<<<<<<< HEAD
-    payment = fulfilled_order.get_last_payment()
+    payment = fulfilled_order.payments.latest("pk")
     payments = [
         {
             "payment": payment,
@@ -441,9 +422,6 @@
             "include_shipping_costs": False,
         }
     ]
-=======
-    payment = fulfilled_order.payments.latest("pk")
->>>>>>> 0729e3d9
     order_line_ids = fulfilled_order.lines.all().values_list("id", flat=True)
     fulfillment_lines = FulfillmentLine.objects.filter(order_line_id__in=order_line_ids)
     original_quantity = {line.id: line.quantity for line in fulfillment_lines}
@@ -491,8 +469,7 @@
     staff_user,
 ):
     fulfilled_order.payments.add(payment_dummy_fully_charged)
-<<<<<<< HEAD
-    payment = fulfilled_order.get_last_payment()
+    payment = fulfilled_order.payments.latest("pk")
     payments = [
         {
             "payment": payment,
@@ -500,9 +477,6 @@
             "include_shipping_costs": False,
         }
     ]
-=======
-    payment = fulfilled_order.payments.latest("pk")
->>>>>>> 0729e3d9
     order_line_ids = fulfilled_order.lines.all().values_list("id", flat=True)
     fulfillment_lines = FulfillmentLine.objects.filter(order_line_id__in=order_line_ids)
     original_quantity = {line.id: line.quantity for line in fulfillment_lines}
@@ -611,8 +585,7 @@
     warehouse,
 ):
     fulfilled_order.payments.add(payment_dummy_fully_charged)
-<<<<<<< HEAD
-    payment = fulfilled_order.get_last_payment()
+    payment = fulfilled_order.payments.latest("pk")
     payments = [
         {
             "payment": payment,
@@ -620,9 +593,6 @@
             "include_shipping_costs": False,
         }
     ]
-=======
-    payment = fulfilled_order.payments.latest("pk")
->>>>>>> 0729e3d9
     order_line_ids = fulfilled_order.lines.all().values_list("id", flat=True)
     fulfillment_lines = FulfillmentLine.objects.filter(order_line_id__in=order_line_ids)
     original_quantity = {line.id: line.quantity for line in fulfillment_lines}
