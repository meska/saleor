--- conflicted
+++ resolved
@@ -1412,18 +1412,10 @@
                     payment=item["payment"],
                 )
             )
-<<<<<<< HEAD
+
         transaction.on_commit(
             lambda: send_order_refunded_confirmation(
-                order, user, app, amount, order.currency, manager  # type: ignore
-=======
-        )
-
-        payments = [{"payment": payment, "amount": amount}]
-        transaction.on_commit(
-            lambda: send_order_refunded_confirmation(
-                order, user, app, payments, payment.currency, manager  # type: ignore
->>>>>>> f7be0d3c
+                order, user, app, payments, order.currency, manager  # type: ignore
             )
         )
 
