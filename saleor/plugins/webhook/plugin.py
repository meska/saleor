--- conflicted
+++ resolved
@@ -1035,88 +1035,6 @@
                 payload, event_type, webhooks, promotion_rule, self.requestor
             )
 
-<<<<<<< HEAD
-    def _trigger_promotion_event(self, event_type: str, promotion: "Promotion"):
-        if webhooks := get_webhooks_for_event(event_type):
-            payload = self._serialize_payload(
-                {
-                    "id": graphene.Node.to_global_id("Promotion", promotion.id),
-                }
-            )
-            trigger_webhooks_async(
-                payload, event_type, webhooks, promotion, self.requestor
-            )
-
-    def promotion_created(
-        self,
-        promotion: "Promotion",
-        previous_value: Any,
-    ):
-        if not self.active:
-            return previous_value
-        self._trigger_promotion_event(
-            WebhookEventAsyncType.PROMOTION_CREATED, promotion
-        )
-
-    def promotion_updated(
-        self,
-        promotion: "Promotion",
-        previous_value: Any,
-    ):
-        if not self.active:
-            return previous_value
-        self._trigger_promotion_event(
-            WebhookEventAsyncType.PROMOTION_UPDATED, promotion
-        )
-
-    def promotion_deleted(
-        self,
-        promotion: "Promotion",
-        previous_value: Any,
-    ):
-        if not self.active:
-            return previous_value
-        self._trigger_promotion_event(
-            WebhookEventAsyncType.PROMOTION_DELETED, promotion
-        )
-
-    def promotion_started(
-        self,
-        promotion: "Promotion",
-        previous_value: Any,
-    ):
-        if not self.active:
-            return previous_value
-        self._trigger_promotion_event(
-            WebhookEventAsyncType.PROMOTION_STARTED, promotion
-        )
-
-    def promotion_ended(
-        self,
-        promotion: "Promotion",
-        previous_value: Any,
-    ):
-        if not self.active:
-            return previous_value
-        self._trigger_promotion_event(WebhookEventAsyncType.PROMOTION_ENDED, promotion)
-
-    def _trigger_promotion_rule_event(
-        self, event_type: str, promotion_rule: "PromotionRule"
-    ):
-        if webhooks := get_webhooks_for_event(event_type):
-            payload = self._serialize_payload(
-                {
-                    "id": graphene.Node.to_global_id(
-                        "PromotionRule", promotion_rule.id
-                    ),
-                }
-            )
-            trigger_webhooks_async(
-                payload, event_type, webhooks, promotion_rule, self.requestor
-            )
-
-=======
->>>>>>> 7c2b88f5
     def promotion_rule_created(
         self,
         promotion_rule: "PromotionRule",
