--- conflicted
+++ resolved
@@ -215,21 +215,17 @@
             return previous_value
         checkout_total = previous_value
 
+        prices_entered_with_tax = partial(
+            _get_prices_entered_with_tax_for_checkout, checkout_info
+        )
+
         if not _validate_checkout(checkout_info, lines):
             return checkout_total
-        response = get_checkout_tax_data(
-            checkout_info, lines, self.config.tax_included, discounts, self.config
-        )
+
+        response = get_checkout_tax_data(checkout_info, lines, discounts, self.config)
         if not response or "error" in response:
             return checkout_total
 
-<<<<<<< HEAD
-        prices_entered_with_tax = partial(
-            _get_prices_entered_with_tax_for_checkout, checkout_info
-        )
-
-=======
->>>>>>> 9e2ea5b2
         currency = checkout_info.checkout.currency
         taxed_total = zero_taxed_money(currency)
 
@@ -237,11 +233,7 @@
             taxed_line_total_data = self._calculate_checkout_line_total_price(
                 taxes_data=response,
                 item_code=line.variant.sku or line.variant.get_global_id(),
-<<<<<<< HEAD
                 prices_entered_with_tax=prices_entered_with_tax,
-=======
-                tax_included=self.config.tax_included,
->>>>>>> 9e2ea5b2
                 # for some cases we will need a base_value but no need to call it for
                 # each line
                 base_value=SimpleLazyObject(  # type:ignore
@@ -286,14 +278,10 @@
                 shipping_tax = Decimal(line["tax"])
                 break
 
-<<<<<<< HEAD
         prices_entered_with_tax = partial(
             _get_prices_entered_with_tax_for_checkout, checkout_info
         )
         if currency == "JPY" and prices_entered_with_tax():
-=======
-        if currency == "JPY" and self.config.tax_included:
->>>>>>> 9e2ea5b2
             shipping_gross = Money(amount=shipping_price.amount, currency=currency)
             shipping_net = Money(
                 amount=shipping_gross.amount - shipping_tax, currency=currency
@@ -321,9 +309,7 @@
         if not _validate_checkout(checkout_info, lines):
             return base_shipping_price
 
-        response = get_checkout_tax_data(
-            checkout_info, lines, self.config.tax_included, discounts, self.config
-        )
+        response = get_checkout_tax_data(checkout_info, lines, discounts, self.config)
         if not response or "error" in response:
             return base_shipping_price
 
@@ -358,7 +344,6 @@
             checkout_info,
             lines,
             self.config,
-            self.config.tax_included,
             transaction_token=str(checkout_info.checkout.token),
             transaction_type=TransactionType.ORDER,
             discounts=discounts,
@@ -392,9 +377,7 @@
     def order_created(self, order: "Order", previous_value: Any) -> Any:
         if not self.active or order.is_unconfirmed():
             return previous_value
-        request_data = get_order_request_data(
-            order, self.config, self.config.tax_included
-        )
+        request_data = get_order_request_data(order, self.config)
 
         transaction_url = urljoin(
             get_api_url(self.config.use_sandbox), "transactions/createoradjust"
@@ -426,24 +409,17 @@
         if not _validate_checkout(checkout_info, lines):
             return base_total
 
-<<<<<<< HEAD
         prices_entered_with_tax = partial(
             _get_prices_entered_with_tax_for_checkout, checkout_info
-=======
-        taxes_data = get_checkout_tax_data(
-            checkout_info, lines, self.config.tax_included, discounts, self.config
->>>>>>> 9e2ea5b2
-        )
+        )
+
+        taxes_data = get_checkout_tax_data(checkout_info, lines, discounts, self.config)
         variant = checkout_line_info.variant
 
         return self._calculate_checkout_line_total_price(
             taxes_data,
             variant.sku or variant.get_global_id(),
-<<<<<<< HEAD
             prices_entered_with_tax,
-=======
-            self.config.tax_included,
->>>>>>> 9e2ea5b2
             previous_value,
         )
 
@@ -451,11 +427,7 @@
     def _calculate_checkout_line_total_price(
         taxes_data: Dict[str, Any],
         item_code: str,
-<<<<<<< HEAD
         prices_entered_with_tax: Callable[[], bool],
-=======
-        tax_included: bool,
->>>>>>> 9e2ea5b2
         base_value: TaxedMoney,
     ) -> TaxedMoney:
         if not taxes_data or "error" in taxes_data:
@@ -473,11 +445,7 @@
             discount_amount = Decimal(line.get("discountAmount", 0.0))
             net = Decimal(line["lineAmount"])
 
-<<<<<<< HEAD
             if currency == "JPY" and prices_entered_with_tax():
-=======
-            if currency == "JPY" and tax_included:
->>>>>>> 9e2ea5b2
                 line_gross = base_value.gross
                 line_net = Money(amount=line_gross.amount - tax, currency=currency)
             else:
@@ -505,19 +473,12 @@
         if not _validate_order(order):
             return previous_value
 
-<<<<<<< HEAD
         prices_entered_with_tax = partial(_get_prices_entered_with_tax_for_order, order)
-=======
->>>>>>> 9e2ea5b2
         taxes_data = self._get_order_tax_data(order, previous_value)
         return self._calculate_order_line_total_price(
             taxes_data,
             variant.sku or variant.get_global_id(),
-<<<<<<< HEAD
             prices_entered_with_tax,
-=======
-            self.config.tax_included,
->>>>>>> 9e2ea5b2
             previous_value,
         )
 
@@ -525,11 +486,7 @@
     def _calculate_order_line_total_price(
         taxes_data: Dict[str, Any],
         item_code: str,
-<<<<<<< HEAD
         prices_entered_with_tax: Callable[[], bool],
-=======
-        tax_included: bool,
->>>>>>> 9e2ea5b2
         base_value: OrderTaxedPricesData,
     ) -> OrderTaxedPricesData:
         if not taxes_data or "error" in taxes_data:
@@ -548,11 +505,7 @@
             discount_amount = Decimal(line.get("discountAmount", 0.0))
             net = Decimal(line["lineAmount"])
 
-<<<<<<< HEAD
             if currency == "JPY" and prices_entered_with_tax():
-=======
-            if currency == "JPY" and tax_included:
->>>>>>> 9e2ea5b2
                 line_gross = Money(
                     base_value.price_with_discounts.gross.amount - discount_amount,
                     currency,
@@ -592,27 +545,18 @@
         if not _validate_checkout(checkout_info, lines):
             return base_total
 
-<<<<<<< HEAD
         prices_entered_with_tax = partial(
             _get_prices_entered_with_tax_for_checkout, checkout_info
         )
-=======
->>>>>>> 9e2ea5b2
         variant = checkout_line_info.variant
 
         quantity = checkout_line_info.line.quantity
-        taxes_data = get_checkout_tax_data(
-            checkout_info, lines, self.config.tax_included, discounts, self.config
-        )
+        taxes_data = get_checkout_tax_data(checkout_info, lines, discounts, self.config)
         default_total = previous_value * quantity
         taxed_total_price = self._calculate_checkout_line_total_price(
             taxes_data,
             variant.sku or variant.get_global_id(),
-<<<<<<< HEAD
             prices_entered_with_tax,
-=======
-            self.config.tax_included,
->>>>>>> 9e2ea5b2
             default_total,
         )
         return taxed_total_price / quantity
@@ -628,11 +572,8 @@
         if not variant or (variant and not product.charge_taxes):
             return previous_value
 
-<<<<<<< HEAD
         prices_entered_with_tax = partial(_get_prices_entered_with_tax_for_order, order)
 
-=======
->>>>>>> 9e2ea5b2
         quantity = order_line.quantity
         taxes_data = self._get_order_tax_data(order, previous_value)
         default_total = OrderTaxedPricesData(
@@ -642,11 +583,7 @@
         taxed_total_prices_data = self._calculate_order_line_total_price(
             taxes_data,
             variant.sku or variant.get_global_id(),
-<<<<<<< HEAD
             prices_entered_with_tax,
-=======
-            self.config.tax_included,
->>>>>>> 9e2ea5b2
             default_total,
         )
         return OrderTaxedPricesData(
@@ -658,7 +595,6 @@
     def _calculate_order_shipping(
         self, order, taxes_data, previous_value
     ) -> TaxedMoney:
-<<<<<<< HEAD
         if self._skip_plugin(previous_value):
             return previous_value
 
@@ -669,20 +605,13 @@
 
         prices_entered_with_tax = partial(_get_prices_entered_with_tax_for_order, order)
 
-=======
->>>>>>> 9e2ea5b2
         currency = taxes_data.get("currencyCode")
         for line in taxes_data.get("lines", []):
             if line["itemCode"] == "Shipping":
                 tax = Decimal(line.get("tax", 0.0))
-<<<<<<< HEAD
-                net = Decimal(line.get("lineAmount", 0.0))
-                if currency == "JPY" and prices_entered_with_tax():
-=======
                 discount_amount = Decimal(line.get("discountAmount", 0.0))
                 net = Decimal(line.get("lineAmount", 0.0)) - discount_amount
-                if currency == "JPY" and self.config.tax_included:
->>>>>>> 9e2ea5b2
+                if currency == "JPY" and prices_entered_with_tax():
                     gross = previous_value.gross
                     net = Money(amount=gross.amount - tax, currency=currency)
                 else:
@@ -708,15 +637,10 @@
         if self._skip_plugin(previous_value):
             return previous_value
 
-        if not charge_taxes_on_shipping():
-            return previous_value
-
         if not _validate_order(order):
             return previous_value
 
-        taxes_data = get_order_tax_data(
-            order, self.config, self.config.tax_included, False
-        )
+        taxes_data = get_order_tax_data(order, self.config, False)
 
         return self._calculate_order_shipping(order, taxes_data, previous_value)
 
@@ -733,9 +657,8 @@
         if not _validate_order(order):
             return order_total
 
-        taxes_data = get_order_tax_data(
-            order, self.config, self.config.tax_included, False
-        )
+        taxes_data = get_order_tax_data(order, self.config, False)
+        prices_entered_with_tax = partial(_get_prices_entered_with_tax_for_order, order)
 
         currency = order.currency
         taxed_subtotal = zero_taxed_money(currency)
@@ -751,7 +674,7 @@
             taxed_line_total_data = self._calculate_order_line_total_price(
                 taxes_data,
                 line.product_sku or line.variant_name,
-                self.config.tax_included,
+                prices_entered_with_tax,
                 base_line_price,
             ).price_with_discounts
             taxed_subtotal += taxed_line_total_data
@@ -846,7 +769,7 @@
             return None
 
         response = get_checkout_tax_data(
-            checkout_info, lines_info, self.config.tax_included, discounts, self.config
+            checkout_info, lines_info, discounts, self.config
         )
         if not response or "error" in response:
             return None
@@ -863,9 +786,7 @@
         if not valid:
             return None
 
-        response = get_order_tax_data(
-            order, self.config, self.config.tax_included, False
-        )
+        response = get_order_tax_data(order, self.config, False)
         if not response or "error" in response:
             return None
 
