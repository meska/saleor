import graphene
from django.db.models import Q, Sum
from django.db.models.functions import Coalesce
from django.utils import timezone

from ...core.permissions import OrderPermissions, ProductPermissions
from ...warehouse import models
from ...warehouse.reservations import is_reservation_enabled
from ..account.dataloaders import AddressByIdLoader
from ..channel import ChannelContext
from ..core import ResolveInfo
from ..core.connection import CountableConnection, create_connection_slice
from ..core.descriptions import (
    ADDED_IN_31,
    ADDED_IN_310,
    DEPRECATED_IN_3X_FIELD,
    DEPRECATED_IN_3X_INPUT,
    PREVIEW_FEATURE,
)
from ..core.fields import ConnectionField, PermissionsField
from ..core.types import ModelObjectType, NonNullList
from ..meta.types import ObjectWithMetadata
from ..product.dataloaders import ProductVariantByIdLoader
from ..site.dataloaders import load_site_callback
from .dataloaders import WarehouseByIdLoader
from .enums import WarehouseClickAndCollectOptionEnum


class WarehouseInput(graphene.InputObjectType):
    slug = graphene.String(description="Warehouse slug.")
    email = graphene.String(description="The email address of the warehouse.")
    external_reference = graphene.String(
        description="External ID of the warehouse." + ADDED_IN_310, required=False
    )


class WarehouseCreateInput(WarehouseInput):
    name = graphene.String(description="Warehouse name.", required=True)
    address = graphene.Field(
        "saleor.graphql.account.types.AddressInput",
        description="Address of the warehouse.",
        required=True,
    )
    shipping_zones = NonNullList(
        graphene.ID,
        description="Shipping zones supported by the warehouse."
        + DEPRECATED_IN_3X_INPUT
        + " Providing the zone ids will raise a ValidationError.",
    )


class WarehouseUpdateInput(WarehouseInput):
    name = graphene.String(description="Warehouse name.", required=False)
    address = graphene.Field(
        "saleor.graphql.account.types.AddressInput",
        description="Address of the warehouse.",
        required=False,
    )
    click_and_collect_option = WarehouseClickAndCollectOptionEnum(
        description=(
            "Click and collect options: local, all or disabled."
            + ADDED_IN_31
            + PREVIEW_FEATURE
        ),
        required=False,
    )
    is_private = graphene.Boolean(
        description="Visibility of warehouse stocks." + ADDED_IN_31 + PREVIEW_FEATURE,
        required=False,
    )


class Warehouse(ModelObjectType[models.Warehouse]):
    id = graphene.GlobalID(required=True)
    name = graphene.String(required=True)
    slug = graphene.String(required=True)
    email = graphene.String(required=True)
    is_private = graphene.Boolean(required=True)
    address = graphene.Field("saleor.graphql.account.types.Address", required=True)
    company_name = graphene.String(
        required=True,
        description="Warehouse company name.",
        deprecation_reason=(
            f"{DEPRECATED_IN_3X_FIELD} Use `Address.companyName` instead."
        ),
    )
    click_and_collect_option = WarehouseClickAndCollectOptionEnum(
        description=(
            "Click and collect options: local, all or disabled."
            + ADDED_IN_31
            + PREVIEW_FEATURE
        ),
        required=True,
    )
    shipping_zones = ConnectionField(
        "saleor.graphql.shipping.types.ShippingZoneCountableConnection",
        required=True,
    )
    external_reference = graphene.String(
        description=f"External ID of this warehouse. {ADDED_IN_310}", required=False
    )

    class Meta:
        description = "Represents warehouse."
        model = models.Warehouse
        interfaces = [graphene.relay.Node, ObjectWithMetadata]

    @staticmethod
    def resolve_shipping_zones(root, info: ResolveInfo, *_args, **kwargs):
        from ..shipping.types import ShippingZoneCountableConnection

        instances = root.shipping_zones.all()
        slice = create_connection_slice(
            instances, info, kwargs, ShippingZoneCountableConnection
        )

        edges_with_context = []
        for edge in slice.edges:
            node = edge.node
            edge.node = ChannelContext(node=node, channel_slug=None)
            edges_with_context.append(edge)
        slice.edges = edges_with_context

        return slice

    @staticmethod
    def resolve_address(root, info: ResolveInfo):
        if hasattr(root, "is_object_deleted") and root.is_object_deleted:
            return root.address

        return AddressByIdLoader(info.context).load(root.address_id)

    @staticmethod
    def resolve_company_name(root, info: ResolveInfo):
        def _resolve_company_name(address):
            return address.company_name

        return (
            AddressByIdLoader(info.context)
            .load(root.address_id)
            .then(_resolve_company_name)
        )


class WarehouseCountableConnection(CountableConnection):
    class Meta:
        node = Warehouse


class Stock(ModelObjectType[models.Stock]):
    id = graphene.GlobalID(required=True)
    warehouse = graphene.Field(Warehouse, required=True)
    product_variant = graphene.Field(
        "saleor.graphql.product.types.ProductVariant", required=True
    )
    quantity = PermissionsField(
        graphene.Int,
        required=True,
        description=(
            "Quantity of a product in the warehouse's possession, including the "
            "allocated stock that is waiting for shipment."
        ),
        permissions=[
            ProductPermissions.MANAGE_PRODUCTS,
            OrderPermissions.MANAGE_ORDERS,
        ],
    )
    quantity_allocated = PermissionsField(
        graphene.Int,
        required=True,
        description="Quantity allocated for orders.",
        permissions=[
            ProductPermissions.MANAGE_PRODUCTS,
            OrderPermissions.MANAGE_ORDERS,
        ],
    )
    quantity_reserved = PermissionsField(
        graphene.Int,
        required=True,
        description="Quantity reserved for checkouts.",
        permissions=[
            ProductPermissions.MANAGE_PRODUCTS,
            OrderPermissions.MANAGE_ORDERS,
        ],
    )

    class Meta:
        description = "Represents stock."
        model = models.Stock
        interfaces = [graphene.relay.Node]

    @staticmethod
    def resolve_quantity(root, _info: ResolveInfo):
        return root.quantity

    @staticmethod
<<<<<<< HEAD
    def resolve_quantity_allocated(root, _info):
        return root.quantity_allocated
=======
    def resolve_quantity_allocated(root, _info: ResolveInfo):
        return root.allocations.aggregate(
            quantity_allocated=Coalesce(Sum("quantity_allocated"), 0)
        )["quantity_allocated"]
>>>>>>> dac21891

    @staticmethod
    @load_site_callback
    def resolve_quantity_reserved(root, _info: ResolveInfo, site):
        if not is_reservation_enabled(site.settings):
            return 0

        return root.reservations.aggregate(
            quantity_reserved=Coalesce(
                Sum(
                    "quantity_reserved",
                    filter=Q(reserved_until__gt=timezone.now()),
                ),
                0,
            )
        )["quantity_reserved"]

    @staticmethod
    def resolve_warehouse(root, info: ResolveInfo):
        if root.warehouse_id:
            return WarehouseByIdLoader(info.context).load(root.warehouse_id)
        return None

    @staticmethod
    def resolve_product_variant(root, info: ResolveInfo):
        return (
            ProductVariantByIdLoader(info.context)
            .load(root.product_variant_id)
            .then(lambda variant: ChannelContext(node=variant, channel_slug=None))
        )


class StockCountableConnection(CountableConnection):
    class Meta:
        node = Stock


class Allocation(graphene.ObjectType):
    id = graphene.GlobalID(required=True)
    quantity = PermissionsField(
        graphene.Int,
        required=True,
        description="Quantity allocated for orders.",
        permissions=[
            ProductPermissions.MANAGE_PRODUCTS,
            OrderPermissions.MANAGE_ORDERS,
        ],
    )
    warehouse = PermissionsField(
        Warehouse,
        required=True,
        description="The warehouse were items were allocated.",
        permissions=[
            ProductPermissions.MANAGE_PRODUCTS,
            OrderPermissions.MANAGE_ORDERS,
        ],
    )

    class Meta:
        description = "Represents allocation."
        model = models.Allocation
        interfaces = [graphene.relay.Node]

    @staticmethod
    def get_node(_info, id):
        try:
            return models.Allocation.objects.get(pk=id)
        except models.Allocation.DoesNotExist:
            return None

    @staticmethod
    def resolve_warehouse(root, _info: ResolveInfo):
        return root.stock.warehouse

    @staticmethod
    def resolve_quantity(root, _info: ResolveInfo):
        return root.quantity_allocated<|MERGE_RESOLUTION|>--- conflicted
+++ resolved
@@ -194,15 +194,8 @@
         return root.quantity
 
     @staticmethod
-<<<<<<< HEAD
     def resolve_quantity_allocated(root, _info):
         return root.quantity_allocated
-=======
-    def resolve_quantity_allocated(root, _info: ResolveInfo):
-        return root.allocations.aggregate(
-            quantity_allocated=Coalesce(Sum("quantity_allocated"), 0)
-        )["quantity_allocated"]
->>>>>>> dac21891
 
     @staticmethod
     @load_site_callback
