import graphene

from ...checkout import AddressType
from ...graphql.core.enums import to_enum

<<<<<<< HEAD
AddressTypeEnum = graphene.Enum(
    "AddressTypeEnum", [(code.upper(), code) for code, name in AddressType.CHOICES]
)
=======
AddressTypeEnum = to_enum(AddressType, type_name="AddressTypeEnum")


class StaffMemberStatus(graphene.Enum):
    ACTIVE = "active"
    DEACTIVATED = "deactivated"
>>>>>>> e81494c9
<|MERGE_RESOLUTION|>--- conflicted
+++ resolved
@@ -3,15 +3,9 @@
 from ...checkout import AddressType
 from ...graphql.core.enums import to_enum
 
-<<<<<<< HEAD
-AddressTypeEnum = graphene.Enum(
-    "AddressTypeEnum", [(code.upper(), code) for code, name in AddressType.CHOICES]
-)
-=======
 AddressTypeEnum = to_enum(AddressType, type_name="AddressTypeEnum")
 
 
 class StaffMemberStatus(graphene.Enum):
     ACTIVE = "active"
-    DEACTIVATED = "deactivated"
->>>>>>> e81494c9
+    DEACTIVATED = "deactivated"