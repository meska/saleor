import graphene

from ....product import models
from ...core.mutations import ModelBulkDeleteMutation


class AttributeBulkDelete(ModelBulkDeleteMutation):
    class Arguments:
        ids = graphene.List(
            graphene.ID, required=True, description="List of attribute IDs to delete."
        )

    class Meta:
        description = "Deletes attributes."
        model = models.Attribute
<<<<<<< HEAD

    @classmethod
    def user_is_allowed(cls, user, input):
        return user.has_perm("product.manage_products")
=======
        permissions = ("product.manage_products",)
>>>>>>> e81494c9


class AttributeValueBulkDelete(ModelBulkDeleteMutation):
    class Arguments:
        ids = graphene.List(
            graphene.ID,
            required=True,
            description="List of attribute value IDs to delete.",
        )

    class Meta:
        description = "Deletes values of attributes."
        model = models.AttributeValue
<<<<<<< HEAD

    @classmethod
    def user_is_allowed(cls, user, input):
        return user.has_perm("product.manage_products")
=======
        permissions = ("product.manage_products",)
>>>>>>> e81494c9
<|MERGE_RESOLUTION|>--- conflicted
+++ resolved
@@ -13,14 +13,7 @@
     class Meta:
         description = "Deletes attributes."
         model = models.Attribute
-<<<<<<< HEAD
-
-    @classmethod
-    def user_is_allowed(cls, user, input):
-        return user.has_perm("product.manage_products")
-=======
         permissions = ("product.manage_products",)
->>>>>>> e81494c9
 
 
 class AttributeValueBulkDelete(ModelBulkDeleteMutation):
@@ -34,11 +27,4 @@
     class Meta:
         description = "Deletes values of attributes."
         model = models.AttributeValue
-<<<<<<< HEAD
-
-    @classmethod
-    def user_is_allowed(cls, user, input):
-        return user.has_perm("product.manage_products")
-=======
-        permissions = ("product.manage_products",)
->>>>>>> e81494c9
+        permissions = ("product.manage_products",)