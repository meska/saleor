--- conflicted
+++ resolved
@@ -55,9 +55,6 @@
 
     gift_card_bulk_delete = GiftCardBulkDelete.Field()
     gift_card_bulk_activate = GiftCardBulkActivate.Field()
-<<<<<<< HEAD
+    gift_card_bulk_deactivate = GiftCardBulkDeactivate.Field()
 
-    gift_card_add_note = GiftCardAddNote.Field()
-=======
-    gift_card_bulk_deactivate = GiftCardBulkDeactivate.Field()
->>>>>>> ce838396
+    gift_card_add_note = GiftCardAddNote.Field()