import uuid
from decimal import Decimal
from typing import TYPE_CHECKING, List, Optional, Union

import graphene
from django.core.exceptions import ValidationError
from django.core.validators import URLValidator
from django.db import transaction
from django.db.models import F
from django.db.utils import IntegrityError

from ...channel.models import Channel
from ...checkout import models as checkout_models
from ...checkout.calculations import calculate_checkout_total_with_gift_cards
from ...checkout.checkout_cleaner import clean_billing_address, clean_checkout_shipping
from ...checkout.fetch import fetch_checkout_info, fetch_checkout_lines
from ...checkout.utils import cancel_active_payments
from ...core.error_codes import MetadataErrorCode
from ...core.exceptions import PermissionDenied
from ...core.permissions import (
    AuthorizationFilters,
    OrderPermissions,
    PaymentPermissions,
)
from ...core.tracing import traced_atomic_transaction
from ...core.utils import get_client_ip
from ...core.utils.url import validate_storefront_url
from ...order import models as order_models
from ...order.events import transaction_event
from ...order.models import Order
from ...payment import (
    PaymentError,
    StorePaymentMethod,
    TransactionAction,
    TransactionEventStatus,
    gateway,
)
from ...payment import models as payment_models
from ...payment.error_codes import (
    PaymentErrorCode,
    TransactionCreateErrorCode,
    TransactionRequestActionErrorCode,
    TransactionUpdateErrorCode,
)
from ...payment.gateway import (
    request_cancelation_action,
    request_charge_action,
    request_refund_action,
)
from ...payment.utils import create_payment, is_currency_supported
from ..account.i18n import I18nMixin
from ..app.dataloaders import get_app_promise
from ..channel.utils import validate_channel
from ..checkout.mutations.utils import get_checkout
from ..checkout.types import Checkout
from ..core import scalars
from ..core.descriptions import (
    ADDED_IN_31,
    ADDED_IN_34,
    ADDED_IN_38,
    DEPRECATED_IN_3X_INPUT,
    PREVIEW_FEATURE,
)
from ..core.fields import JSONString
from ..core.mutations import BaseMutation
from ..core.scalars import UUID, PositiveDecimal
from ..core.types import common as common_types
from ..discount.dataloaders import load_discounts
from ..meta.mutations import MetadataInput
from ..plugins.dataloaders import get_plugin_manager_promise
from ..utils import get_user_or_app_from_context
from .enums import (
    StorePaymentMethodEnum,
    TransactionActionEnum,
    TransactionEventActionTypeEnum,
    TransactionEventStatusEnum,
)
from .types import Payment, PaymentInitialized, TransactionItem
from .utils import metadata_contains_empty_key

if TYPE_CHECKING:
    from ...account.models import User
    from ...app.models import App


def add_to_order_total_authorized_and_total_charged(
    order_id: uuid.UUID,
    authorized_amount_to_add: Decimal,
    charged_amount_to_add: Decimal,
):
    Order.objects.filter(id=order_id).update(
        total_authorized_amount=F("total_authorized_amount") + authorized_amount_to_add,
        total_charged_amount=F("total_charged_amount") + charged_amount_to_add,
    )


class PaymentInput(graphene.InputObjectType):
    gateway = graphene.Field(
        graphene.String,
        description="A gateway to use with that payment.",
        required=True,
    )
    token = graphene.String(
        required=False,
        description=(
            "Client-side generated payment token, representing customer's "
            "billing data in a secure manner."
        ),
    )
    amount = PositiveDecimal(
        required=False,
        description=(
            "Total amount of the transaction, including "
            "all taxes and discounts. If no amount is provided, "
            "the checkout total will be used."
        ),
    )
    return_url = graphene.String(
        required=False,
        description=(
            "URL of a storefront view where user should be redirected after "
            "requiring additional actions. Payment with additional actions will not be "
            "finished if this field is not provided."
        ),
    )
    store_payment_method = StorePaymentMethodEnum(
        description="Payment store type." + ADDED_IN_31,
        required=False,
        default_value=StorePaymentMethodEnum.NONE.name,
    )
    metadata = common_types.NonNullList(
        MetadataInput,
        description="User public metadata." + ADDED_IN_31,
        required=False,
    )


class CheckoutPaymentCreate(BaseMutation, I18nMixin):
    checkout = graphene.Field(Checkout, description="Related checkout object.")
    payment = graphene.Field(Payment, description="A newly created payment.")

    class Arguments:
        id = graphene.ID(
            description="The checkout's ID." + ADDED_IN_34,
            required=False,
        )
        token = UUID(
            description=f"Checkout token.{DEPRECATED_IN_3X_INPUT} Use `id` instead.",
            required=False,
        )
        checkout_id = graphene.ID(
            required=False,
            description=(
                f"The ID of the checkout. {DEPRECATED_IN_3X_INPUT} Use `id` instead."
            ),
        )
        input = PaymentInput(
            description="Data required to create a new payment.", required=True
        )

    class Meta:
        description = "Create a new payment for given checkout."
        error_type_class = common_types.PaymentError
        error_type_field = "payment_errors"

    @classmethod
    def clean_payment_amount(cls, info, checkout_total, amount):
        if amount != checkout_total.gross.amount:
            raise ValidationError(
                {
                    "amount": ValidationError(
                        "Partial payments are not allowed, amount should be "
                        "equal checkout's total.",
                        code=PaymentErrorCode.PARTIAL_PAYMENT_NOT_ALLOWED,
                    )
                }
            )

    @classmethod
    def validate_gateway(cls, manager, gateway_id, checkout):
        """Validate if given gateway can be used for this checkout.

        Check if provided gateway is active and CONFIGURATION_PER_CHANNEL is True.
        If CONFIGURATION_PER_CHANNEL is False then check if gateway has
        defined currency.
        """
        payment_gateway = manager.get_plugin(gateway_id, checkout.channel.slug)

        if not payment_gateway or not payment_gateway.active:
            cls.raise_not_supported_gateway_error(gateway_id)

        if not payment_gateway.CONFIGURATION_PER_CHANNEL:
            if not is_currency_supported(checkout.currency, gateway_id, manager):
                cls.raise_not_supported_gateway_error(gateway_id)

    @classmethod
    def raise_not_supported_gateway_error(cls, gateway_id: str):
        raise ValidationError(
            {
                "gateway": ValidationError(
                    f"The gateway {gateway_id} is not available for this checkout.",
                    code=PaymentErrorCode.NOT_SUPPORTED_GATEWAY.value,
                )
            }
        )

    @classmethod
    def validate_token(cls, manager, gateway: str, input_data: dict, channel_slug: str):
        token = input_data.get("token")
        is_required = manager.token_is_required_as_payment_input(gateway, channel_slug)
        if not token and is_required:
            raise ValidationError(
                {
                    "token": ValidationError(
                        f"Token is required for {gateway}.",
                        code=PaymentErrorCode.REQUIRED.value,
                    ),
                }
            )

    @classmethod
    def validate_return_url(cls, input_data):
        return_url = input_data.get("return_url")
        if not return_url:
            return
        try:
            validate_storefront_url(return_url)
        except ValidationError as error:
            raise ValidationError(
                {"redirect_url": error}, code=PaymentErrorCode.INVALID
            )

    @classmethod
    def validate_metadata_keys(cls, metadata_list: List[dict]):
        if metadata_contains_empty_key(metadata_list):
            raise ValidationError(
                {
                    "input": ValidationError(
                        {
                            "metadata": ValidationError(
                                "Metadata key cannot be empty.",
                                code=MetadataErrorCode.REQUIRED.value,
                            )
                        }
                    )
                }
            )

    @staticmethod
    def validate_checkout_email(checkout: "checkout_models.Checkout"):
        if not checkout.email:
            raise ValidationError(
                "Checkout email must be set.",
                code=PaymentErrorCode.CHECKOUT_EMAIL_NOT_SET.value,
            )

    @classmethod
    def perform_mutation(
        cls, _root, info, checkout_id=None, token=None, id=None, **data
    ):
        checkout = get_checkout(
            cls,
            info,
            checkout_id=checkout_id,
            token=token,
            id=id,
            error_class=PaymentErrorCode,
        )

        cls.validate_checkout_email(checkout)

        data = data["input"]
        gateway = data["gateway"]

        manager = get_plugin_manager_promise(info.context).get()
        cls.validate_gateway(manager, gateway, checkout)
        cls.validate_return_url(data)

        lines, unavailable_variant_pks = fetch_checkout_lines(checkout)
        if unavailable_variant_pks:
            not_available_variants_ids = {
                graphene.Node.to_global_id("ProductVariant", pk)
                for pk in unavailable_variant_pks
            }
            raise ValidationError(
                {
                    "token": ValidationError(
                        "Some of the checkout lines variants are unavailable.",
                        code=PaymentErrorCode.UNAVAILABLE_VARIANT_IN_CHANNEL.value,
                        params={"variants": not_available_variants_ids},
                    )
                }
            )
        if not lines:
            raise ValidationError(
                {
                    "lines": ValidationError(
                        "Cannot create payment for checkout without lines.",
                        code=PaymentErrorCode.NO_CHECKOUT_LINES.value,
                    )
                }
            )
        discounts = load_discounts(info.context)
        checkout_info = fetch_checkout_info(checkout, lines, discounts, manager)

        cls.validate_token(
            manager, gateway, data, channel_slug=checkout_info.channel.slug
        )

        address = (
            checkout.shipping_address or checkout.billing_address
        )  # FIXME: check which address we need here
        checkout_total = calculate_checkout_total_with_gift_cards(
            manager=manager,
            checkout_info=checkout_info,
            lines=lines,
            address=address,
            discounts=discounts,
        )
        amount = data.get("amount", checkout_total.gross.amount)
        clean_checkout_shipping(checkout_info, lines, PaymentErrorCode)
        clean_billing_address(checkout_info, PaymentErrorCode)
        cls.clean_payment_amount(info, checkout_total, amount)
        extra_data = {
            "customer_user_agent": info.context.META.get("HTTP_USER_AGENT"),
        }

        metadata = data.get("metadata")

        if metadata is not None:
            cls.validate_metadata_keys(metadata)
            metadata = {data.key: data.value for data in metadata}

        # The payment creation and deactivation of old payments should happened in the
        # transaction to avoid creating multiple active payments.
        with transaction.atomic():
            # The checkout lock is used to prevent processing checkout completion
            # and new payment creation. This kind of case could result in the missing
            # payments, that were created for the checkout that was already converted
            # to an order.
            checkout = (
                checkout_models.Checkout.objects.select_for_update()
                .filter(pk=checkout_info.checkout.pk)
                .first()
            )

            if not checkout:
                raise ValidationError(
                    "Checkout doesn't exist anymore.",
                    code=PaymentErrorCode.NOT_FOUND.value,
                )

            cancel_active_payments(checkout)

            payment = None
            if amount != 0:
                store_payment_method = (
                    data.get("store_payment_method") or StorePaymentMethod.NONE
                )

                payment = create_payment(
                    gateway=gateway,
                    payment_token=data.get("token", ""),
                    total=amount,
                    currency=checkout.currency,
                    email=checkout.get_customer_email(),
                    extra_data=extra_data,
                    # FIXME this is not a customer IP address.
                    # It is a client storefront ip
                    customer_ip_address=get_client_ip(info.context),
                    checkout=checkout,
                    return_url=data.get("return_url"),
                    store_payment_method=store_payment_method,
                    metadata=metadata,
                )

        return CheckoutPaymentCreate(payment=payment, checkout=checkout)


class PaymentCapture(BaseMutation):
    payment = graphene.Field(Payment, description="Updated payment.")

    class Arguments:
        payment_id = graphene.ID(required=True, description="Payment ID.")
        amount = PositiveDecimal(description="Transaction amount.")

    class Meta:
        description = "Captures the authorized payment amount."
        permissions = (OrderPermissions.MANAGE_ORDERS,)
        error_type_class = common_types.PaymentError
        error_type_field = "payment_errors"

    @classmethod
    def perform_mutation(cls, _root, info, payment_id, amount=None):
        payment = cls.get_node_or_error(
            info, payment_id, field="payment_id", only_type=Payment
        )
        channel_slug = (
            payment.order.channel.slug
            if payment.order
            else payment.checkout.channel.slug
        )
        manager = get_plugin_manager_promise(info.context).get()
        try:
            gateway.capture(
                payment,
                manager,
                amount=amount,
                channel_slug=channel_slug,
            )
            payment.refresh_from_db()
        except PaymentError as e:
            raise ValidationError(str(e), code=PaymentErrorCode.PAYMENT_ERROR.value)
        return PaymentCapture(payment=payment)


class PaymentRefund(PaymentCapture):
    class Meta:
        description = "Refunds the captured payment amount."
        permissions = (OrderPermissions.MANAGE_ORDERS,)
        error_type_class = common_types.PaymentError
        error_type_field = "payment_errors"

    @classmethod
    def perform_mutation(cls, _root, info, payment_id, amount=None):
        payment = cls.get_node_or_error(
            info, payment_id, field="payment_id", only_type=Payment
        )
        channel_slug = (
            payment.order.channel.slug
            if payment.order
            else payment.checkout.channel.slug
        )
        manager = get_plugin_manager_promise(info.context).get()
        try:
            gateway.refund(
                payment,
                manager,
                amount=amount,
                channel_slug=channel_slug,
            )
            payment.refresh_from_db()
        except PaymentError as e:
            raise ValidationError(str(e), code=PaymentErrorCode.PAYMENT_ERROR.value)
        return PaymentRefund(payment=payment)


class PaymentVoid(BaseMutation):
    payment = graphene.Field(Payment, description="Updated payment.")

    class Arguments:
        payment_id = graphene.ID(required=True, description="Payment ID.")

    class Meta:
        description = "Voids the authorized payment."
        permissions = (OrderPermissions.MANAGE_ORDERS,)
        error_type_class = common_types.PaymentError
        error_type_field = "payment_errors"

    @classmethod
    def perform_mutation(cls, _root, info, payment_id):
        payment = cls.get_node_or_error(
            info, payment_id, field="payment_id", only_type=Payment
        )
        channel_slug = (
            payment.order.channel.slug
            if payment.order
            else payment.checkout.channel.slug
        )
        manager = get_plugin_manager_promise(info.context).get()
        try:
            gateway.void(payment, manager, channel_slug=channel_slug)
            payment.refresh_from_db()
        except PaymentError as e:
            raise ValidationError(str(e), code=PaymentErrorCode.PAYMENT_ERROR.value)
        return PaymentVoid(payment=payment)


class PaymentInitialize(BaseMutation):
    initialized_payment = graphene.Field(PaymentInitialized, required=False)

    class Arguments:
        gateway = graphene.String(
            description="A gateway name used to initialize the payment.",
            required=True,
        )
        channel = graphene.String(
            description="Slug of a channel for which the data should be returned.",
        )
        payment_data = JSONString(
            required=False,
            description=(
                "Client-side generated data required to initialize the payment."
            ),
        )

    class Meta:
        description = "Initializes payment process when it is required by gateway."
        error_type_class = common_types.PaymentError
        error_type_field = "payment_errors"

    @classmethod
    def validate_channel(cls, channel_slug):
        try:
            channel = Channel.objects.get(slug=channel_slug)
        except Channel.DoesNotExist:
            raise ValidationError(
                {
                    "channel": ValidationError(
                        f"Channel with '{channel_slug}' slug does not exist.",
                        code=PaymentErrorCode.NOT_FOUND.value,
                    )
                }
            )
        if not channel.is_active:
            raise ValidationError(
                {
                    "channel": ValidationError(
                        f"Channel with '{channel_slug}' is inactive.",
                        code=PaymentErrorCode.CHANNEL_INACTIVE.value,
                    )
                }
            )
        return channel

    @classmethod
    def perform_mutation(cls, _root, info, gateway, channel, payment_data):
        cls.validate_channel(channel_slug=channel)
        manager = get_plugin_manager_promise(info.context).get()
        try:
            response = manager.initialize_payment(
                gateway, payment_data, channel_slug=channel
            )
        except PaymentError as e:
            raise ValidationError(
                {
                    "payment_data": ValidationError(
                        str(e), code=PaymentErrorCode.INVALID.value
                    )
                }
            )
        return PaymentInitialize(initialized_payment=response)


class MoneyInput(graphene.InputObjectType):
    currency = graphene.String(description="Currency code.", required=True)
    amount = PositiveDecimal(description="Amount of money.", required=True)


class CardInput(graphene.InputObjectType):
    code = graphene.String(
        description=(
            "Payment method nonce, a token returned "
            "by the appropriate provider's SDK."
        ),
        required=True,
    )
    cvc = graphene.String(description="Card security code.", required=False)
    money = MoneyInput(
        description="Information about currency and amount.", required=True
    )


class PaymentCheckBalanceInput(graphene.InputObjectType):
    gateway_id = graphene.types.String(
        description="An ID of a payment gateway to check.", required=True
    )
    method = graphene.types.String(description="Payment method name.", required=True)
    channel = graphene.String(
        description="Slug of a channel for which the data should be returned.",
        required=True,
    )
    card = CardInput(description="Information about card.", required=True)


class PaymentCheckBalance(BaseMutation):
    data = JSONString(description="Response from the gateway.")

    class Arguments:
        input = PaymentCheckBalanceInput(
            description="Fields required to check payment balance.", required=True
        )

    class Meta:
        description = "Check payment balance."
        error_type_class = common_types.PaymentError
        error_type_field = "payment_errors"

    @classmethod
    def perform_mutation(cls, _root, info, **data):
        manager = get_plugin_manager_promise(info.context).get()
        gateway_id = data["input"]["gateway_id"]
        money = data["input"]["card"].get("money", {})

        cls.validate_gateway(gateway_id, manager)
        cls.validate_currency(money.currency, gateway_id, manager)

        channel = data["input"].pop("channel")
        validate_channel(channel, PaymentErrorCode)

        try:
            data = manager.check_payment_balance(data["input"], channel)
        except PaymentError as e:
            raise ValidationError(
                str(e), code=PaymentErrorCode.BALANCE_CHECK_ERROR.value
            )

        return PaymentCheckBalance(data=data)

    @classmethod
    def validate_gateway(cls, gateway_id, manager):
        gateways_id = [gateway.id for gateway in manager.list_payment_gateways()]

        if gateway_id not in gateways_id:
            raise ValidationError(
                {
                    "gateway_id": ValidationError(
                        f"The gateway_id {gateway_id} is not available.",
                        code=PaymentErrorCode.NOT_SUPPORTED_GATEWAY.value,
                    )
                }
            )

    @classmethod
    def validate_currency(cls, currency, gateway_id, manager):
        if not is_currency_supported(currency, gateway_id, manager):
            raise ValidationError(
                {
                    "currency": ValidationError(
                        f"The currency {currency} is not available for {gateway_id}.",
                        code=PaymentErrorCode.NOT_SUPPORTED_GATEWAY.value,
                    )
                }
            )


class TransactionUpdateInput(graphene.InputObjectType):
    status = graphene.String(
        description="Status of the transaction.",
    )
    type = graphene.String(
        description="Payment type used for this transaction.",
    )
    reference = graphene.String(
        description=(
            "Reference of the transaction. "
            "The reference and PSP reference must be unique across all "
            "`transactionItem` objects. "
            "DEPRECATED: this field will be removed in Saleor 3.9 (Feature Preview). "
            "Use `pspReference` instead."
        )
    )
    psp_reference = graphene.String(
        description=(
            "PSP Reference of the transaction. "
            "The PSP reference must be unique across all `transactionItem` objects."
            + ADDED_IN_38
        )
    )
    available_actions = graphene.List(
        graphene.NonNull(TransactionActionEnum),
        description="List of all possible actions for the transaction",
    )
    amount_authorized = MoneyInput(description="Amount authorized by this transaction.")
    amount_charged = MoneyInput(description="Amount charged by this transaction.")
    amount_refunded = MoneyInput(description="Amount refunded by this transaction.")
    amount_voided = MoneyInput(description="Amount voided by this transaction.")

    metadata = graphene.List(
        graphene.NonNull(MetadataInput),
        description="Payment public metadata.",
        required=False,
    )
    private_metadata = graphene.List(
        graphene.NonNull(MetadataInput),
        description="Payment private metadata.",
        required=False,
    )
    external_url = graphene.String(
        description=(
            "The url that will allow to redirect user to "
            "payment provider page with transaction details." + ADDED_IN_38
        )
    )


class TransactionCreateInput(TransactionUpdateInput):
    status = graphene.String(description="Status of the transaction.", required=True)
    type = graphene.String(
        description="Payment type used for this transaction.", required=True
    )


class TransactionEventInput(graphene.InputObjectType):
    status = graphene.Field(
        TransactionEventStatusEnum,
        required=True,
        description="Current status of the payment transaction.",
    )
    reference = graphene.String(
        description=(
            "Reference of the transaction. "
            "The reference and PSP reference must be unique across all "
            "`transactionEvent` objects. "
            "DEPRECATED: this field will be removed in Saleor 3.9 (Feature Preview). "
            "Use `pspReference` instead."
        )
    )

    psp_reference = graphene.String(
        description=(
            "PSP Reference related to this action. "
            "The PSP reference must be unique across all `transactionEvent` objects."
            + ADDED_IN_38
        )
    )
    name = graphene.String(description="Name of the transaction.")
    type = graphene.Field(
        TransactionEventActionTypeEnum,
        description=(
            "The transaction action that is related to this event." + ADDED_IN_38
        ),
    )
    amount = scalars.Decimal(
        description=("The amount related to this event." + ADDED_IN_38)
    )
    external_url = graphene.String(
        description=(
            "The url that will allow to redirect user to "
            "payment provider page with transaction event details." + ADDED_IN_38
        )
    )


class TransactionCreate(BaseMutation):
    transaction = graphene.Field(TransactionItem)

    class Arguments:
        id = graphene.ID(
            description="The ID of the checkout or order.",
            required=True,
        )
        transaction = TransactionCreateInput(
            required=True,
            description="Input data required to create a new transaction object.",
        )
        transaction_event = TransactionEventInput(
            description="Data that defines a transaction event."
        )

    class Meta:
        auto_permission_message = False
        description = (
            "Create transaction for checkout or order. Requires the "
            f"following permissions: {PaymentPermissions.HANDLE_PAYMENTS.name}."
            + ADDED_IN_34
            + PREVIEW_FEATURE
        )
        error_type_class = common_types.TransactionCreateError
        permissions = (PaymentPermissions.HANDLE_PAYMENTS,)

    @classmethod
    def validate_metadata_keys(  # type: ignore
        cls, metadata_list: List[dict], field_name, error_code
    ):
        if metadata_contains_empty_key(metadata_list):
            raise ValidationError(
                {
                    "transaction": ValidationError(
                        f"{field_name} key cannot be empty.",
                        code=error_code,
                    )
                }
            )

    @classmethod
    def validate_external_url(
        cls, external_url: Optional[str], parent_field_name: str, error_code: str
    ):
        if external_url is None:
            return
        validator = URLValidator()
        try:
            validator(external_url)
        except ValidationError:
            raise ValidationError(
                {
                    parent_field_name: ValidationError(
                        "Invalid format of `externalUrl`.", code=error_code
                    )
                }
            )

    @classmethod
    def cleanup_money_data(cls, cleaned_data: dict):
        if amount_authorized := cleaned_data.pop("amount_authorized", None):
            cleaned_data["authorized_value"] = amount_authorized["amount"]
        if amount_charged := cleaned_data.pop("amount_charged", None):
            cleaned_data["charged_value"] = amount_charged["amount"]
        if amount_refunded := cleaned_data.pop("amount_refunded", None):
            cleaned_data["refunded_value"] = amount_refunded["amount"]
        if amount_voided := cleaned_data.pop("amount_voided", None):
            cleaned_data["voided_value"] = amount_voided["amount"]

    @classmethod
    def cleanup_metadata_data(cls, cleaned_data: dict):
        if metadata := cleaned_data.pop("metadata", None):
            cleaned_data["metadata"] = {data.key: data.value for data in metadata}
        if private_metadata := cleaned_data.pop("private_metadata", None):
            cleaned_data["private_metadata"] = {
                data.key: data.value for data in private_metadata
            }

    @classmethod
    def validate_instance(
        cls, instance: Union[checkout_models.Checkout, order_models.Order], instance_id
    ):
        """Validate if provided instance is an order or checkout type."""
        if not isinstance(instance, (checkout_models.Checkout, order_models.Order)):
            raise ValidationError(
                {
                    "id": ValidationError(
                        f"Couldn't resolve to Checkout or Order: {instance_id}",
                        code=TransactionCreateErrorCode.NOT_FOUND.value,
                    )
                }
            )

    @classmethod
    def validate_money_input(
        cls, transaction_data: dict, currency: str, error_code: str
    ):
        if not transaction_data:
            return
        money_input_fields = [
            "amount_authorized",
            "amount_charged",
            "amount_refunded",
            "amount_voided",
        ]
        errors = {}
        for money_field_name in money_input_fields:
            field = transaction_data.get(money_field_name)
            if not field:
                continue
            if field["currency"] != currency:
                errors[money_field_name] = ValidationError(
                    f"Currency needs to be the same as for order: {currency}",
                    code=error_code,
                )
        if errors:
            raise ValidationError(errors)

    @classmethod
    def validate_input(
        cls, instance: Union[checkout_models.Checkout, order_models.Order], input_data
    ):
        cls.validate_instance(instance, input_data.get("id"))
        currency = instance.currency
        transaction_data = input_data["transaction"]

        cls.validate_money_input(
            input_data["transaction"],
            currency,
            TransactionCreateErrorCode.INCORRECT_CURRENCY.value,
        )
        cls.validate_metadata_keys(
            transaction_data.get("metadata", []),
            field_name="metadata",
            error_code=TransactionCreateErrorCode.METADATA_KEY_REQUIRED.value,
        )
        cls.validate_metadata_keys(
            transaction_data.get("private_metadata", []),
            field_name="privateMetadata",
            error_code=TransactionCreateErrorCode.METADATA_KEY_REQUIRED.value,
        )
        cls.validate_external_url(
            transaction_data.get("external_url"),
            parent_field_name="transaction",
            error_code=TransactionCreateErrorCode.INVALID.value,
        )
        cls.validate_external_url(
            input_data.get("transaction_event", {}).get("external_url"),
            parent_field_name="transactionEvent",
            error_code=TransactionCreateErrorCode.INVALID.value,
        )

    @classmethod
    def create_transaction(
        cls, transaction_input: dict, user, app
    ) -> payment_models.TransactionItem:
        cls.cleanup_money_data(transaction_input)
        cls.cleanup_metadata_data(transaction_input)

        reference = transaction_input.pop("reference", None)
        transaction_input["psp_reference"] = transaction_input.get(
            "psp_reference", reference
        )
        try:
            return payment_models.TransactionItem.objects.create(
                **transaction_input,
                user=user if user and user.is_authenticated else None,
                app=app,
            )
        except IntegrityError:
            raise ValidationError(
                {
                    "transaction": ValidationError(
                        "Transaction with provided `pspReference` already exists.",
                        code=TransactionCreateErrorCode.UNIQUE.value,
                    )
                }
            )

    @classmethod
    def create_transaction_event(
        cls, transaction_event_input: dict, transaction: payment_models.TransactionItem
    ) -> payment_models.TransactionEvent:
        reference = transaction_event_input.pop("reference", None)
        psp_reference = transaction_event_input.get("psp_reference", reference)
        try:
            return transaction.events.create(
                status=transaction_event_input["status"],
                psp_reference=psp_reference,
                name=transaction_event_input.get("name", ""),
                transaction=transaction,
                external_url=transaction_event_input.get("external_url"),
                type=transaction_event_input.get("type"),
                currency=transaction.currency,
                amount_value=transaction_event_input.get("amount", 0),
            )
        except IntegrityError:
            raise ValidationError(
                {
                    "transactionEvent": ValidationError(
                        "TransactionEvent with provided `pspReference` already exists.",
                        code=TransactionCreateErrorCode.UNIQUE.value,
                    )
                }
            )

    @classmethod
    def add_amounts_to_order(cls, order_id: uuid.UUID, transaction_data: dict):
        authorized_amount = transaction_data.get("authorized_value", 0)
        charged_amount = transaction_data.get("charged_value", 0)
        if not authorized_amount and not charged_amount:
            return
        add_to_order_total_authorized_and_total_charged(
            order_id=order_id,
            authorized_amount_to_add=authorized_amount,
            charged_amount_to_add=charged_amount,
        )

    @classmethod
    @traced_atomic_transaction()
    def perform_mutation(cls, root, info, **data):
        instance_id = data.get("id")
        order_or_checkout_instance = cls.get_node_or_error(info, instance_id)

        app = load_app(info.context)
        user = info.context.user

        cls.validate_input(order_or_checkout_instance, data)
        transaction_data = {**data["transaction"]}
        transaction_data["currency"] = order_or_checkout_instance.currency
        transaction_event_data = data.get("transaction_event")
        if isinstance(order_or_checkout_instance, checkout_models.Checkout):
            transaction_data["checkout_id"] = order_or_checkout_instance.pk
        else:
            transaction_data["order_id"] = order_or_checkout_instance.pk
            if transaction_event_data:
<<<<<<< HEAD
                reference = transaction_event_data.pop("reference", None)
                psp_reference = transaction_event_data.get("psp_reference", reference)
=======
                app = get_app_promise(info.context).get()
>>>>>>> 10356eb2
                transaction_event(
                    order=order_or_checkout_instance,
                    user=user,
                    app=app,
                    reference=psp_reference or "",
                    status=transaction_event_data["status"],
                    name=transaction_event_data.get("name", ""),
                )
        transaction = cls.create_transaction(transaction_data, user=user, app=app)
        if order_id := transaction_data.get("order_id"):
            cls.add_amounts_to_order(order_id, transaction_data)

        if transaction_event_data:
            cls.create_transaction_event(transaction_event_data, transaction)
        return TransactionCreate(transaction=transaction)


class TransactionUpdate(TransactionCreate):
    transaction = graphene.Field(TransactionItem)

    class Arguments:
        id = graphene.ID(
            description="The ID of the transaction.",
            required=True,
        )
        transaction = TransactionUpdateInput(
            description="Input data required to create a new transaction object.",
        )
        transaction_event = TransactionEventInput(
            description="Data that defines a transaction transaction."
        )

    class Meta:
        auto_permission_message = False
        description = (
            "Create transaction for checkout or order. Requires the "
            f"following permissions: {AuthorizationFilters.OWNER.name} "
            f"and {PaymentPermissions.HANDLE_PAYMENTS.name}."
            + ADDED_IN_34
            + PREVIEW_FEATURE
        )
        error_type_class = common_types.TransactionUpdateError
        permissions = (PaymentPermissions.HANDLE_PAYMENTS,)
        object_type = TransactionItem

    @classmethod
    def check_can_update(
        cls,
        transaction: payment_models.TransactionItem,
        user: Optional["User"],
        app: Optional["App"],
    ):
        # Previously we didn't require app/user attached to transaction. We can't
        # determine which app/user is an owner of the transaction. So for transaction
        # without attached owner we require only HANDLE_PAYMENTS.
        if not transaction.user_id and not transaction.app_id:
            return

        if user and transaction.user_id == user.id:
            return

        if app and transaction.app_id == app.id:
            return

        raise PermissionDenied(
            permissions=[AuthorizationFilters.OWNER, PaymentPermissions.HANDLE_PAYMENTS]
        )

    @classmethod
    def validate_transaction_input(
        cls, instance: payment_models.TransactionItem, transaction_data
    ):
        currency = instance.currency
        cls.validate_money_input(
            transaction_data,
            currency,
            TransactionUpdateErrorCode.INCORRECT_CURRENCY.value,
        )
        cls.validate_metadata_keys(
            transaction_data.get("metadata", []),
            field_name="metadata",
            error_code=TransactionUpdateErrorCode.METADATA_KEY_REQUIRED.value,
        )
        cls.validate_metadata_keys(
            transaction_data.get("private_metadata", []),
            field_name="privateMetadata",
            error_code=TransactionUpdateErrorCode.METADATA_KEY_REQUIRED.value,
        )
        cls.validate_external_url(
            transaction_data.get("external_url"),
            parent_field_name="transaction",
            error_code=TransactionUpdateErrorCode.INVALID.value,
        )

    @classmethod
    def update_amounts_for_order(
        cls,
        transaction: payment_models.TransactionItem,
        order_id: uuid.UUID,
        transaction_data: dict,
    ):
        current_authorized_amount = transaction.authorized_value
        updated_authorized_amount = transaction_data.get(
            "authorized_value", current_authorized_amount
        )
        authorized_amount_to_add = updated_authorized_amount - current_authorized_amount

        current_charged_amount = transaction.charged_value
        updated_charged_amount = transaction_data.get(
            "charged_value", current_charged_amount
        )
        charged_amount_to_add = updated_charged_amount - current_charged_amount

        if not authorized_amount_to_add and not charged_amount_to_add:
            return
        add_to_order_total_authorized_and_total_charged(
            order_id=order_id,
            authorized_amount_to_add=authorized_amount_to_add,
            charged_amount_to_add=charged_amount_to_add,
        )

    @classmethod
    def update_transaction(cls, instance, transaction_data):
        if instance.order_id:
            cls.update_amounts_for_order(instance, instance.order_id, transaction_data)
        transaction_data["psp_reference"] = transaction_data.get(
            "psp_reference", transaction_data.pop("reference", None)
        )
        instance = cls.construct_instance(instance, transaction_data)
        try:
            instance.save()
        except IntegrityError:
            raise ValidationError(
                {
                    "transaction": ValidationError(
                        "Transaction with provided `pspReference` already exists.",
                        code=TransactionCreateErrorCode.UNIQUE.value,
                    )
                }
            )

    @classmethod
    @traced_atomic_transaction()
    def perform_mutation(cls, root, info, **data):
        app = load_app(info.context)
        user = info.context.user
        instance_id = data.get("id")
        instance = cls.get_node_or_error(info, instance_id, only_type=TransactionItem)

        cls.check_can_update(
            transaction=instance,
            user=user if user and user.is_authenticated else None,
            app=app,
        )

        transaction_data = data.get("transaction")
        if transaction_data:
            cls.validate_transaction_input(instance, transaction_data)
            cls.cleanup_money_data(transaction_data)
            cls.cleanup_metadata_data(transaction_data)
            cls.update_transaction(instance, transaction_data)

        if transaction_event_data := data.get("transaction_event"):
            cls.validate_external_url(
                transaction_event_data.get("external_url"),
                parent_field_name="transactionEvent",
                error_code=TransactionUpdateErrorCode.INVALID.value,
            )
            cls.create_transaction_event(transaction_event_data, instance)
            if instance.order_id:
<<<<<<< HEAD
                app = load_app(info.context)
                reference = transaction_event_data.pop("reference", None)
                psp_reference = transaction_event_data.get("psp_reference", reference)
=======
                app = get_app_promise(info.context).get()
>>>>>>> 10356eb2
                transaction_event(
                    order=instance.order,
                    user=info.context.user,
                    app=app,
                    reference=psp_reference or "",
                    status=transaction_event_data["status"],
                    name=transaction_event_data.get("name", ""),
                )
        return TransactionUpdate(transaction=instance)


class TransactionRequestAction(BaseMutation):
    transaction = graphene.Field(TransactionItem)

    class Arguments:
        id = graphene.ID(
            description="The ID of the transaction.",
            required=True,
        )
        action_type = graphene.Argument(
            TransactionActionEnum,
            required=True,
            description="Determines the action type.",
        )
        amount = PositiveDecimal(
            description=(
                "Transaction request amount. If empty for refund or capture, maximal "
                "possible amount will be used."
            )
        )

    class Meta:
        description = (
            "Request an action for payment transaction." + ADDED_IN_34 + PREVIEW_FEATURE
        )
        error_type_class = common_types.TransactionRequestActionError
        permissions = (PaymentPermissions.HANDLE_PAYMENTS,)

    @classmethod
    def check_permissions(cls, context, permissions=None):
        required_permissions = permissions or cls._meta.permissions
        requestor = get_user_or_app_from_context(context)
        for required_permission in required_permissions:
            # We want to allow to call this mutation for requestor with one of following
            # permission: manage_orders, handle_payments
            if requestor and requestor.has_perm(required_permission):
                return True
        return False

    @classmethod
    def handle_transaction_action(
        cls, action, action_kwargs, action_value: Optional[Decimal]
    ):
        if action == TransactionAction.VOID or action == TransactionAction.CANCEL:
            transaction = action_kwargs["transaction"]
            request_event = cls.create_transaction_event_requested(
                transaction, 0, action
            )
            request_cancelation_action(
                **action_kwargs, cancel_value=action_value, request_event=request_event
            )
        elif action == TransactionAction.CHARGE:
            transaction = action_kwargs["transaction"]
            action_value = action_value or transaction.authorized_value
            action_value = min(action_value, transaction.authorized_value)
            request_event = cls.create_transaction_event_requested(
                transaction, action_value, TransactionAction.CHARGE
            )
            request_charge_action(
                **action_kwargs, charge_value=action_value, request_event=request_event
            )
        elif action == TransactionAction.REFUND:
            transaction = action_kwargs["transaction"]
            action_value = action_value or transaction.charged_value
            action_value = min(action_value, transaction.charged_value)
            request_event = cls.create_transaction_event_requested(
                transaction, action_value, TransactionAction.REFUND
            )
            request_refund_action(
                **action_kwargs, refund_value=action_value, request_event=request_event
            )

    @classmethod
    def create_transaction_event_requested(cls, transaction, action_value, type):
        return transaction.events.create(
            status=TransactionEventStatus.REQUEST,
            amount_value=action_value,
            currency=transaction.currency,
            type=type,
        )

    @classmethod
    def perform_mutation(cls, root, info, **data):
        id = data["id"]
        action_type = data["action_type"]
        action_value = data.get("amount")
        transaction = cls.get_node_or_error(info, id, only_type=TransactionItem)
        channel_slug = (
            transaction.order.channel.slug
            if transaction.order_id
            else transaction.checkout.channel.slug
        )
        app = get_app_promise(info.context).get()
        manager = get_plugin_manager_promise(info.context).get()
        action_kwargs = {
            "channel_slug": channel_slug,
            "user": info.context.user,
            "app": app,
            "transaction": transaction,
            "manager": manager,
        }

        try:
            cls.handle_transaction_action(action_type, action_kwargs, action_value)
        except PaymentError as e:
            error_enum = TransactionRequestActionErrorCode
            code = error_enum.MISSING_TRANSACTION_ACTION_REQUEST_WEBHOOK.value
            raise ValidationError(str(e), code=code)
        return TransactionRequestAction(transaction=transaction)<|MERGE_RESOLUTION|>--- conflicted
+++ resolved
@@ -957,24 +957,21 @@
         instance_id = data.get("id")
         order_or_checkout_instance = cls.get_node_or_error(info, instance_id)
 
-        app = load_app(info.context)
+        app = get_app_promise(info.context).get()
         user = info.context.user
 
         cls.validate_input(order_or_checkout_instance, data)
         transaction_data = {**data["transaction"]}
         transaction_data["currency"] = order_or_checkout_instance.currency
         transaction_event_data = data.get("transaction_event")
+        app = get_app_promise(info.context).get()
         if isinstance(order_or_checkout_instance, checkout_models.Checkout):
             transaction_data["checkout_id"] = order_or_checkout_instance.pk
         else:
             transaction_data["order_id"] = order_or_checkout_instance.pk
             if transaction_event_data:
-<<<<<<< HEAD
                 reference = transaction_event_data.pop("reference", None)
                 psp_reference = transaction_event_data.get("psp_reference", reference)
-=======
-                app = get_app_promise(info.context).get()
->>>>>>> 10356eb2
                 transaction_event(
                     order=order_or_checkout_instance,
                     user=user,
@@ -1119,7 +1116,7 @@
     @classmethod
     @traced_atomic_transaction()
     def perform_mutation(cls, root, info, **data):
-        app = load_app(info.context)
+        app = get_app_promise(info.context).get()
         user = info.context.user
         instance_id = data.get("id")
         instance = cls.get_node_or_error(info, instance_id, only_type=TransactionItem)
@@ -1145,13 +1142,9 @@
             )
             cls.create_transaction_event(transaction_event_data, instance)
             if instance.order_id:
-<<<<<<< HEAD
-                app = load_app(info.context)
                 reference = transaction_event_data.pop("reference", None)
                 psp_reference = transaction_event_data.get("psp_reference", reference)
-=======
                 app = get_app_promise(info.context).get()
->>>>>>> 10356eb2
                 transaction_event(
                     order=instance.order,
                     user=info.context.user,
