import ast
import os.path

import dj_database_url
import dj_email_url
import django_cache_url
from django.contrib.messages import constants as messages
from django.utils.translation import gettext_lazy as _, pgettext_lazy
from django_prices.templatetags.prices_i18n import get_currency_fraction

from . import __version__


def get_list(text):
    return [item.strip() for item in text.split(",")]


def get_bool_from_env(name, default_value):
    if name in os.environ:
        value = os.environ[name]
        try:
            return ast.literal_eval(value)
        except ValueError as e:
            raise ValueError("{} is an invalid value for {}".format(value, name)) from e
    return default_value


DEBUG = get_bool_from_env("DEBUG", True)

SITE_ID = 1

PROJECT_ROOT = os.path.normpath(os.path.join(os.path.dirname(__file__), ".."))

ROOT_URLCONF = "saleor.urls"

WSGI_APPLICATION = "saleor.wsgi.application"

ADMINS = (
    # ('Your Name', 'your_email@example.com'),
)
MANAGERS = ADMINS

INTERNAL_IPS = get_list(os.environ.get("INTERNAL_IPS", "127.0.0.1"))

# Some cloud providers (Heroku) export REDIS_URL variable instead of CACHE_URL
REDIS_URL = os.environ.get("REDIS_URL")
if REDIS_URL:
    CACHE_URL = os.environ.setdefault("CACHE_URL", REDIS_URL)
CACHES = {"default": django_cache_url.config()}

DATABASES = {
    "default": dj_database_url.config(
        default="postgres://saleor:saleor@localhost:5432/saleor", conn_max_age=600
    )
}


TIME_ZONE = "America/Chicago"
LANGUAGE_CODE = "en"
LANGUAGES = [
    ("ar", _("Arabic")),
    ("az", _("Azerbaijani")),
    ("bg", _("Bulgarian")),
    ("bn", _("Bengali")),
    ("ca", _("Catalan")),
    ("cs", _("Czech")),
    ("da", _("Danish")),
    ("de", _("German")),
    ("en", _("English")),
    ("es", _("Spanish")),
    ("es-co", _("Colombian Spanish")),
    ("et", _("Estonian")),
    ("fa", _("Persian")),
    ("fr", _("French")),
    ("hi", _("Hindi")),
    ("hu", _("Hungarian")),
    ("hy", _("Armenian")),
    ("id", _("Indonesian")),
    ("is", _("Icelandic")),
    ("it", _("Italian")),
    ("ja", _("Japanese")),
    ("ko", _("Korean")),
    ("lt", _("Lithuanian")),
    ("mn", _("Mongolian")),
    ("nb", _("Norwegian")),
    ("nl", _("Dutch")),
    ("pl", _("Polish")),
    ("pt", _("Portuguese")),
    ("pt-br", _("Brazilian Portuguese")),
    ("ro", _("Romanian")),
    ("ru", _("Russian")),
    ("sk", _("Slovak")),
    ("sq", _("Albanian")),
    ("sr", _("Serbian")),
    ("sw", _("Swahili")),
    ("sv", _("Swedish")),
    ("th", _("Thai")),
    ("tr", _("Turkish")),
    ("uk", _("Ukrainian")),
    ("vi", _("Vietnamese")),
    ("zh-hans", _("Simplified Chinese")),
    ("zh-hant", _("Traditional Chinese")),
]
LOCALE_PATHS = [os.path.join(PROJECT_ROOT, "locale")]
USE_I18N = True
USE_L10N = True
USE_TZ = True

FORM_RENDERER = "django.forms.renderers.TemplatesSetting"

EMAIL_URL = os.environ.get("EMAIL_URL")
SENDGRID_USERNAME = os.environ.get("SENDGRID_USERNAME")
SENDGRID_PASSWORD = os.environ.get("SENDGRID_PASSWORD")
if not EMAIL_URL and SENDGRID_USERNAME and SENDGRID_PASSWORD:
    EMAIL_URL = "smtp://%s:%s@smtp.sendgrid.net:587/?tls=True" % (
        SENDGRID_USERNAME,
        SENDGRID_PASSWORD,
    )
email_config = dj_email_url.parse(EMAIL_URL or "console://")

EMAIL_FILE_PATH = email_config["EMAIL_FILE_PATH"]
EMAIL_HOST_USER = email_config["EMAIL_HOST_USER"]
EMAIL_HOST_PASSWORD = email_config["EMAIL_HOST_PASSWORD"]
EMAIL_HOST = email_config["EMAIL_HOST"]
EMAIL_PORT = email_config["EMAIL_PORT"]
EMAIL_BACKEND = email_config["EMAIL_BACKEND"]
EMAIL_USE_TLS = email_config["EMAIL_USE_TLS"]
EMAIL_USE_SSL = email_config["EMAIL_USE_SSL"]

ENABLE_SSL = get_bool_from_env("ENABLE_SSL", False)

if ENABLE_SSL:
    SECURE_SSL_REDIRECT = not DEBUG

DEFAULT_FROM_EMAIL = os.environ.get("DEFAULT_FROM_EMAIL", EMAIL_HOST_USER)
ORDER_FROM_EMAIL = os.getenv("ORDER_FROM_EMAIL", DEFAULT_FROM_EMAIL)

MEDIA_ROOT = os.path.join(PROJECT_ROOT, "media")
MEDIA_URL = os.environ.get("MEDIA_URL", "/media/")

STATIC_ROOT = os.path.join(PROJECT_ROOT, "static")
STATIC_URL = os.environ.get("STATIC_URL", "/static/")
STATICFILES_DIRS = [
    ("assets", os.path.join(PROJECT_ROOT, "saleor", "static", "assets")),
    ("favicons", os.path.join(PROJECT_ROOT, "saleor", "static", "favicons")),
    ("images", os.path.join(PROJECT_ROOT, "saleor", "static", "images")),
    (
        "dashboard/images",
        os.path.join(PROJECT_ROOT, "saleor", "static", "dashboard", "images"),
    ),
]
STATICFILES_FINDERS = [
    "django.contrib.staticfiles.finders.FileSystemFinder",
    "django.contrib.staticfiles.finders.AppDirectoriesFinder",
]

context_processors = [
    "django.contrib.auth.context_processors.auth",
    "django.template.context_processors.debug",
    "django.template.context_processors.i18n",
    "django.template.context_processors.media",
    "django.template.context_processors.static",
    "django.template.context_processors.tz",
    "django.contrib.messages.context_processors.messages",
    "django.template.context_processors.request",
    "saleor.core.context_processors.default_currency",
    "saleor.checkout.context_processors.checkout_counter",
    "saleor.core.context_processors.search_enabled",
    "saleor.site.context_processors.site",
    "social_django.context_processors.backends",
    "social_django.context_processors.login_redirect",
]

loaders = [
    "django.template.loaders.filesystem.Loader",
    "django.template.loaders.app_directories.Loader",
]

if not DEBUG:
    loaders = [("django.template.loaders.cached.Loader", loaders)]

TEMPLATES = [
    {
        "BACKEND": "django.template.backends.django.DjangoTemplates",
        "DIRS": [os.path.join(PROJECT_ROOT, "templates")],
        "OPTIONS": {
            "debug": DEBUG,
            "context_processors": context_processors,
            "loaders": loaders,
            "string_if_invalid": '<< MISSING VARIABLE "%s" >>' if DEBUG else "",
        },
    }
]

# Make this unique, and don't share it with anybody.
SECRET_KEY = os.environ.get("SECRET_KEY")

MIDDLEWARE = [
    "django.contrib.sessions.middleware.SessionMiddleware",
    "django.middleware.security.SecurityMiddleware",
    "django.middleware.common.CommonMiddleware",
    "django.middleware.csrf.CsrfViewMiddleware",
    "django.contrib.auth.middleware.AuthenticationMiddleware",
    "django.contrib.messages.middleware.MessageMiddleware",
    "django.middleware.locale.LocaleMiddleware",
    "django_babel.middleware.LocaleMiddleware",
    "saleor.core.middleware.discounts",
    "saleor.core.middleware.google_analytics",
    "saleor.core.middleware.country",
    "saleor.core.middleware.currency",
    "saleor.core.middleware.site",
    "saleor.core.middleware.taxes",
<<<<<<< HEAD
    "saleor.core.middleware.social_auth_exception_middleware",
    "saleor.core.middleware.impersonate_middleware",
    "saleor.core.middleware.extensions",
=======
    "social_django.middleware.SocialAuthExceptionMiddleware",
    "impersonate.middleware.ImpersonateMiddleware",
>>>>>>> 4299a11a
    "saleor.graphql.middleware.jwt_middleware",
]

INSTALLED_APPS = [
    # External apps that need to go before django's
    "storages",
    # Django modules
    "django.contrib.contenttypes",
    "django.contrib.sessions",
    "django.contrib.messages",
    "django.contrib.sitemaps",
    "django.contrib.sites",
    "django.contrib.staticfiles",
    "django.contrib.auth",
    "django.contrib.postgres",
    "django.forms",
    # Local apps
    "saleor.account",
    "saleor.discount",
    "saleor.giftcard",
    "saleor.product",
    "saleor.checkout",
    "saleor.core",
    "saleor.graphql",
    "saleor.menu",
    "saleor.order",
    "saleor.dashboard",
    "saleor.seo",
    "saleor.shipping",
    "saleor.search",
    "saleor.site",
    "saleor.data_feeds",
    "saleor.page",
    "saleor.payment",
    # External apps
    "versatileimagefield",
    "django_babel",
    "bootstrap4",
    "django_measurement",
    "django_prices",
    "django_prices_openexchangerates",
    "django_prices_vatlayer",
    "graphene_django",
    "mptt",
    "webpack_loader",
    "social_django",
    "django_countries",
    "django_filters",
    "impersonate",
    "phonenumber_field",
    "captcha",
]


ENABLE_DEBUG_TOOLBAR = get_bool_from_env("ENABLE_DEBUG_TOOLBAR", False)
if ENABLE_DEBUG_TOOLBAR:
    MIDDLEWARE.append("debug_toolbar.middleware.DebugToolbarMiddleware")
    INSTALLED_APPS.append("debug_toolbar")
    DEBUG_TOOLBAR_PANELS = [
        # adds a request history to the debug toolbar
        "ddt_request_history.panels.request_history.RequestHistoryPanel",
        "debug_toolbar.panels.timer.TimerPanel",
        "debug_toolbar.panels.headers.HeadersPanel",
        "debug_toolbar.panels.request.RequestPanel",
        "debug_toolbar.panels.sql.SQLPanel",
        "debug_toolbar.panels.profiling.ProfilingPanel",
    ]
    DEBUG_TOOLBAR_CONFIG = {"RESULTS_CACHE_SIZE": 100}

ENABLE_SILK = get_bool_from_env("ENABLE_SILK", False)
if ENABLE_SILK:
    MIDDLEWARE.insert(0, "silk.middleware.SilkyMiddleware")
    INSTALLED_APPS.append("silk")

LOGGING = {
    "version": 1,
    "disable_existing_loggers": False,
    "root": {"level": "INFO", "handlers": ["console"]},
    "formatters": {
        "verbose": {
            "format": (
                "%(levelname)s %(name)s %(message)s [PID:%(process)d:%(threadName)s]"
            )
        },
        "simple": {"format": "%(levelname)s %(message)s"},
    },
    "filters": {"require_debug_false": {"()": "django.utils.log.RequireDebugFalse"}},
    "handlers": {
        "mail_admins": {
            "level": "ERROR",
            "filters": ["require_debug_false"],
            "class": "django.utils.log.AdminEmailHandler",
        },
        "console": {
            "level": "DEBUG",
            "class": "logging.StreamHandler",
            "formatter": "verbose",
        },
    },
    "loggers": {
        "django": {
            "handlers": ["console", "mail_admins"],
            "level": "INFO",
            "propagate": True,
        },
        "django.server": {"handlers": ["console"], "level": "INFO", "propagate": True},
        "saleor": {"handlers": ["console"], "level": "DEBUG", "propagate": True},
    },
}

AUTH_USER_MODEL = "account.User"

LOGIN_URL = "/account/login/"

DEFAULT_COUNTRY = os.environ.get("DEFAULT_COUNTRY", "US")
DEFAULT_CURRENCY = os.environ.get("DEFAULT_CURRENCY", "USD")
DEFAULT_DECIMAL_PLACES = get_currency_fraction(DEFAULT_CURRENCY)
DEFAULT_MAX_DIGITS = 12
AVAILABLE_CURRENCIES = [DEFAULT_CURRENCY]
COUNTRIES_OVERRIDE = {
    "EU": pgettext_lazy(
        "Name of political and economical union of european countries", "European Union"
    )
}

OPENEXCHANGERATES_API_KEY = os.environ.get("OPENEXCHANGERATES_API_KEY")

# VAT configuration
# Enabling vat requires valid vatlayer access key.
# If you are subscribed to a paid vatlayer plan, you can enable HTTPS.
VATLAYER_ACCESS_KEY = os.environ.get("VATLAYER_ACCESS_KEY")
VATLAYER_USE_HTTPS = get_bool_from_env("VATLAYER_USE_HTTPS", False)

# Avatax supports two ways of log in - username:password or account:license
AVATAX_USERNAME_OR_ACCOUNT = os.environ.get("AVATAX_USERNAME_OR_ACCOUNT")
AVATAX_PASSWORD_OR_LICENSE = os.environ.get("AVATAX_PASSWORD_OR_LICENSE")
AVATAX_USE_SANDBOX = os.environ.get("AVATAX_USE_SANDBOX", DEBUG)
AVATAX_COMPANY_NAME = os.environ.get("AVATAX_COMPANY_NAME", "DEFAULT")
AVATAX_AUTOCOMMIT = os.environ.get("AVATAX_AUTOCOMMIT", False)

ACCOUNT_ACTIVATION_DAYS = 3

LOGIN_REDIRECT_URL = "home"

GOOGLE_ANALYTICS_TRACKING_ID = os.environ.get("GOOGLE_ANALYTICS_TRACKING_ID")


def get_host():
    from django.contrib.sites.models import Site

    return Site.objects.get_current().domain


PAYMENT_HOST = get_host

PAYMENT_MODEL = "order.Payment"

SESSION_SERIALIZER = "django.contrib.sessions.serializers.JSONSerializer"

# Do not use cached session if locmem cache backend is used but fallback to use
# default django.contrib.sessions.backends.db instead
if not CACHES["default"]["BACKEND"].endswith("LocMemCache"):
    SESSION_ENGINE = "django.contrib.sessions.backends.cached_db"

MESSAGE_TAGS = {messages.ERROR: "danger"}

LOW_STOCK_THRESHOLD = 10
MAX_CHECKOUT_LINE_QUANTITY = int(os.environ.get("MAX_CHECKOUT_LINE_QUANTITY", 50))

PAGINATE_BY = 16
DASHBOARD_PAGINATE_BY = 30
DASHBOARD_SEARCH_LIMIT = 5

bootstrap4 = {
    "set_placeholder": False,
    "set_required": False,
    "success_css_class": "",
    "form_renderers": {"default": "saleor.core.utils.form_renderer.FormRenderer"},
}

TEST_RUNNER = "tests.runner.PytestTestRunner"

ALLOWED_HOSTS = get_list(os.environ.get("ALLOWED_HOSTS", "localhost,127.0.0.1"))
ALLOWED_GRAPHQL_ORIGINS = os.environ.get("ALLOWED_GRAPHQL_ORIGINS", "*")

SECURE_PROXY_SSL_HEADER = ("HTTP_X_FORWARDED_PROTO", "https")

# Amazon S3 configuration
AWS_ACCESS_KEY_ID = os.environ.get("AWS_ACCESS_KEY_ID")
AWS_LOCATION = os.environ.get("AWS_LOCATION", "")
AWS_MEDIA_BUCKET_NAME = os.environ.get("AWS_MEDIA_BUCKET_NAME")
AWS_MEDIA_CUSTOM_DOMAIN = os.environ.get("AWS_MEDIA_CUSTOM_DOMAIN")
AWS_QUERYSTRING_AUTH = get_bool_from_env("AWS_QUERYSTRING_AUTH", False)
AWS_S3_CUSTOM_DOMAIN = os.environ.get("AWS_STATIC_CUSTOM_DOMAIN")
AWS_S3_ENDPOINT_URL = os.environ.get("AWS_S3_ENDPOINT_URL", None)
AWS_SECRET_ACCESS_KEY = os.environ.get("AWS_SECRET_ACCESS_KEY")
AWS_STORAGE_BUCKET_NAME = os.environ.get("AWS_STORAGE_BUCKET_NAME")
AWS_DEFAULT_ACL = os.environ.get("AWS_DEFAULT_ACL", None)

# Google Cloud Storage configuration
GS_PROJECT_ID = os.environ.get("GS_PROJECT_ID")
GS_STORAGE_BUCKET_NAME = os.environ.get("GS_STORAGE_BUCKET_NAME")
GS_MEDIA_BUCKET_NAME = os.environ.get("GS_MEDIA_BUCKET_NAME")
GS_AUTO_CREATE_BUCKET = get_bool_from_env("GS_AUTO_CREATE_BUCKET", False)

# If GOOGLE_APPLICATION_CREDENTIALS is set there is no need to load OAuth token
# See https://django-storages.readthedocs.io/en/latest/backends/gcloud.html
if "GOOGLE_APPLICATION_CREDENTIALS" not in os.environ:
    GS_CREDENTIALS = os.environ.get("GS_CREDENTIALS")

if AWS_STORAGE_BUCKET_NAME:
    STATICFILES_STORAGE = "storages.backends.s3boto3.S3Boto3Storage"
elif GS_STORAGE_BUCKET_NAME:
    STATICFILES_STORAGE = "storages.backends.gcloud.GoogleCloudStorage"

if AWS_MEDIA_BUCKET_NAME:
    DEFAULT_FILE_STORAGE = "saleor.core.storages.S3MediaStorage"
    THUMBNAIL_DEFAULT_STORAGE = DEFAULT_FILE_STORAGE
elif GS_MEDIA_BUCKET_NAME:
    DEFAULT_FILE_STORAGE = "saleor.core.storages.GCSMediaStorage"
    THUMBNAIL_DEFAULT_STORAGE = DEFAULT_FILE_STORAGE

MESSAGE_STORAGE = "django.contrib.messages.storage.session.SessionStorage"

VERSATILEIMAGEFIELD_RENDITION_KEY_SETS = {
    "products": [
        ("product_gallery", "thumbnail__540x540"),
        ("product_gallery_2x", "thumbnail__1080x1080"),
        ("product_small", "thumbnail__60x60"),
        ("product_small_2x", "thumbnail__120x120"),
        ("product_list", "thumbnail__255x255"),
        ("product_list_2x", "thumbnail__510x510"),
    ],
    "background_images": [("header_image", "thumbnail__1080x440")],
    "user_avatars": [("default", "thumbnail__445x445")],
}

VERSATILEIMAGEFIELD_SETTINGS = {
    # Images should be pre-generated on Production environment
    "create_images_on_demand": get_bool_from_env("CREATE_IMAGES_ON_DEMAND", DEBUG)
}

PLACEHOLDER_IMAGES = {
    60: "images/placeholder60x60.png",
    120: "images/placeholder120x120.png",
    255: "images/placeholder255x255.png",
    540: "images/placeholder540x540.png",
    1080: "images/placeholder1080x1080.png",
}

DEFAULT_PLACEHOLDER = "images/placeholder255x255.png"

WEBPACK_LOADER = {
    "DEFAULT": {
        "CACHE": not DEBUG,
        "BUNDLE_DIR_NAME": "assets/",
        "STATS_FILE": os.path.join(PROJECT_ROOT, "webpack-bundle.json"),
        "POLL_INTERVAL": 0.1,
        "IGNORE": [r".+\.hot-update\.js", r".+\.map"],
    }
}


LOGOUT_ON_PASSWORD_CHANGE = False

# SEARCH CONFIGURATION
DB_SEARCH_ENABLED = True

# support deployment-dependant elastic enviroment variable
ES_URL = (
    os.environ.get("ELASTICSEARCH_URL")
    or os.environ.get("SEARCHBOX_URL")
    or os.environ.get("BONSAI_URL")
)

ENABLE_SEARCH = bool(ES_URL) or DB_SEARCH_ENABLED  # global search disabling

SEARCH_BACKEND = "saleor.search.backends.postgresql"

if ES_URL:
    SEARCH_BACKEND = "saleor.search.backends.elasticsearch"
    INSTALLED_APPS.append("django_elasticsearch_dsl")
    ELASTICSEARCH_DSL = {"default": {"hosts": ES_URL}}

AUTHENTICATION_BACKENDS = [
    "saleor.account.backends.facebook.CustomFacebookOAuth2",
    "saleor.account.backends.google.CustomGoogleOAuth2",
    "graphql_jwt.backends.JSONWebTokenBackend",
    "django.contrib.auth.backends.ModelBackend",
]

SOCIAL_AUTH_PIPELINE = [
    "social_core.pipeline.social_auth.social_details",
    "social_core.pipeline.social_auth.social_uid",
    "social_core.pipeline.social_auth.auth_allowed",
    "social_core.pipeline.social_auth.social_user",
    "social_core.pipeline.social_auth.associate_by_email",
    "social_core.pipeline.user.create_user",
    "social_core.pipeline.social_auth.associate_user",
    "social_core.pipeline.social_auth.load_extra_data",
    "social_core.pipeline.user.user_details",
]

SOCIAL_AUTH_USERNAME_IS_FULL_EMAIL = True
SOCIAL_AUTH_USER_MODEL = AUTH_USER_MODEL
SOCIAL_AUTH_FACEBOOK_SCOPE = ["email"]
SOCIAL_AUTH_FACEBOOK_PROFILE_EXTRA_PARAMS = {"fields": "id, email"}
# As per March 2018, Facebook requires all traffic to go through HTTPS only
SOCIAL_AUTH_REDIRECT_IS_HTTPS = True

# CELERY SETTINGS
CELERY_BROKER_URL = (
    os.environ.get("CELERY_BROKER_URL", os.environ.get("CLOUDAMQP_URL")) or ""
)
CELERY_TASK_ALWAYS_EAGER = not CELERY_BROKER_URL
CELERY_ACCEPT_CONTENT = ["json"]
CELERY_TASK_SERIALIZER = "json"
CELERY_RESULT_SERIALIZER = "json"
CELERY_RESULT_BACKEND = os.environ.get("CELERY_RESULT_BACKEND", None)

# Impersonate module settings
IMPERSONATE = {
    "URI_EXCLUSIONS": [r"^dashboard/"],
    "CUSTOM_USER_QUERYSET": "saleor.account.impersonate.get_impersonatable_users",  # noqa
    "USE_HTTP_REFERER": True,
    "CUSTOM_ALLOW": "saleor.account.impersonate.can_impersonate",
}


# Rich-text editor
ALLOWED_TAGS = [
    "a",
    "b",
    "blockquote",
    "br",
    "em",
    "h2",
    "h3",
    "i",
    "img",
    "li",
    "ol",
    "p",
    "strong",
    "ul",
]
ALLOWED_ATTRIBUTES = {"*": ["align", "style"], "a": ["href", "title"], "img": ["src"]}
ALLOWED_STYLES = ["text-align"]


# Slugs for menus precreated in Django migrations
DEFAULT_MENUS = {"top_menu_name": "navbar", "bottom_menu_name": "footer"}

# This enable the new 'No Captcha reCaptcha' version (the simple checkbox)
# instead of the old (deprecated) one. For more information see:
#   https://github.com/praekelt/django-recaptcha/blob/34af16ba1e/README.rst
NOCAPTCHA = True

# Set Google's reCaptcha keys
RECAPTCHA_PUBLIC_KEY = os.environ.get("RECAPTCHA_PUBLIC_KEY")
RECAPTCHA_PRIVATE_KEY = os.environ.get("RECAPTCHA_PRIVATE_KEY")


#  Sentry
SENTRY_DSN = os.environ.get("SENTRY_DSN")
if SENTRY_DSN:
    INSTALLED_APPS.append("raven.contrib.django.raven_compat")
    RAVEN_CONFIG = {"dsn": SENTRY_DSN, "release": __version__}


SERIALIZATION_MODULES = {"json": "saleor.core.utils.json_serializer"}


DUMMY = "dummy"
BRAINTREE = "braintree"
RAZORPAY = "razorpay"
STRIPE = "stripe"

CHECKOUT_PAYMENT_GATEWAYS = {
    DUMMY: pgettext_lazy("Payment method name", "Dummy gateway")
}

PAYMENT_GATEWAYS = {
    DUMMY: {
        "module": "saleor.payment.gateways.dummy",
        "config": {
            "auto_capture": True,
            "store_card": False,
            "connection_params": {},
            "template_path": "order/payment/dummy.html",
        },
    },
    BRAINTREE: {
        "module": "saleor.payment.gateways.braintree",
        "config": {
            "auto_capture": get_bool_from_env("BRAINTREE_AUTO_CAPTURE", True),
            "store_card": get_bool_from_env("BRAINTREE_STORE_CARD", False),
            "template_path": "order/payment/braintree.html",
            "connection_params": {
                "sandbox_mode": get_bool_from_env("BRAINTREE_SANDBOX_MODE", True),
                "merchant_id": os.environ.get("BRAINTREE_MERCHANT_ID"),
                "public_key": os.environ.get("BRAINTREE_PUBLIC_KEY"),
                "private_key": os.environ.get("BRAINTREE_PRIVATE_KEY"),
            },
        },
    },
    RAZORPAY: {
        "module": "saleor.payment.gateways.razorpay",
        "config": {
            "store_card": get_bool_from_env("RAZORPAY_STORE_CARD", False),
            "auto_capture": get_bool_from_env("RAZORPAY_AUTO_CAPTURE", None),
            "template_path": "order/payment/razorpay.html",
            "connection_params": {
                "public_key": os.environ.get("RAZORPAY_PUBLIC_KEY"),
                "secret_key": os.environ.get("RAZORPAY_SECRET_KEY"),
                "prefill": get_bool_from_env("RAZORPAY_PREFILL", True),
                "store_name": os.environ.get("RAZORPAY_STORE_NAME"),
                "store_image": os.environ.get("RAZORPAY_STORE_IMAGE"),
            },
        },
    },
    STRIPE: {
        "module": "saleor.payment.gateways.stripe",
        "config": {
            "store_card": get_bool_from_env("STRIPE_STORE_CARD", False),
            "auto_capture": get_bool_from_env("STRIPE_AUTO_CAPTURE", True),
            "template_path": "order/payment/stripe.html",
            "connection_params": {
                "public_key": os.environ.get("STRIPE_PUBLIC_KEY"),
                "secret_key": os.environ.get("STRIPE_SECRET_KEY"),
                "store_name": os.environ.get("STRIPE_STORE_NAME", "Saleor"),
                "store_image": os.environ.get("STRIPE_STORE_IMAGE", None),
                "prefill": get_bool_from_env("STRIPE_PREFILL", True),
                "remember_me": os.environ.get("STRIPE_REMEMBER_ME", True),
                "locale": os.environ.get("STRIPE_LOCALE", "auto"),
                "enable_billing_address": os.environ.get(
                    "STRIPE_ENABLE_BILLING_ADDRESS", False
                ),
                "enable_shipping_address": os.environ.get(
                    "STRIPE_ENABLE_SHIPPING_ADDRESS", False
                ),
            },
        },
    },
}

GRAPHENE = {
    "RELAY_CONNECTION_ENFORCE_FIRST_OR_LAST": True,
    "RELAY_CONNECTION_MAX_LIMIT": 100,
}

EXTENSIONS_MANAGER = os.environ.get(
    "EXTENSIONS_MANAGER", "saleor.core.extensions.manager.BaseManager"
)

PLUGINS = os.environ.get("PLUGINS", [])<|MERGE_RESOLUTION|>--- conflicted
+++ resolved
@@ -210,14 +210,9 @@
     "saleor.core.middleware.currency",
     "saleor.core.middleware.site",
     "saleor.core.middleware.taxes",
-<<<<<<< HEAD
-    "saleor.core.middleware.social_auth_exception_middleware",
-    "saleor.core.middleware.impersonate_middleware",
     "saleor.core.middleware.extensions",
-=======
     "social_django.middleware.SocialAuthExceptionMiddleware",
     "impersonate.middleware.ImpersonateMiddleware",
->>>>>>> 4299a11a
     "saleor.graphql.middleware.jwt_middleware",
 ]
 
