--- conflicted
+++ resolved
@@ -21,11 +21,7 @@
     def __init__(
         self,
         *,
-<<<<<<< HEAD
-        payment_information: Dict,
-=======
         payment_information: PaymentData,
->>>>>>> e81494c9
         public_key: str,
         prefill: bool,
         store_name: str,
@@ -40,33 +36,19 @@
             "data-image": store_image,
             "data-name": store_name,
             "data-description": SECONDARY_TITLE,
-<<<<<<< HEAD
-            "data-amount": get_amount_for_razorpay(payment_information["amount"]),
-            "data-currency": payment_information["currency"],
-=======
             "data-amount": get_amount_for_razorpay(payment_information.amount),
             "data-currency": payment_information.currency,
->>>>>>> e81494c9
         }
 
         if prefill:
             customer_name = "%s %s" % (
-<<<<<<< HEAD
-                payment_information["billing"]["last_name"],
-                payment_information["billing"]["first_name"],
-=======
                 payment_information.billing.last_name,
                 payment_information.billing.first_name,
->>>>>>> e81494c9
             )
             base_attrs.update(
                 {
                     "data-prefill.name": customer_name,
-<<<<<<< HEAD
-                    "data-prefill.email": payment_information["customer_email"],
-=======
                     "data-prefill.email": payment_information.customer_email,
->>>>>>> e81494c9
                 }
             )
 
