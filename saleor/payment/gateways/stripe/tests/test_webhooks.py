--- conflicted
+++ resolved
@@ -9,6 +9,7 @@
 
 from .....checkout.complete_checkout import complete_checkout
 from .....plugins.manager import get_plugins_manager
+from .....tests.utils import flush_post_commit_hooks
 from .... import ChargeStatus, TransactionKind
 from ....utils import price_to_minor_unit
 from ..consts import (
@@ -23,11 +24,7 @@
     WEBHOOK_SUCCESS_EVENT,
 )
 from ..webhooks import (
-<<<<<<< HEAD
     _process_payment_with_checkout,
-=======
-    _finalize_checkout,
->>>>>>> c847dba8
     handle_authorized_payment_intent,
     handle_failed_payment_intent,
     handle_processing_payment_intent,
@@ -108,9 +105,10 @@
     plugin = stripe_plugin()
 
     handle_successful_payment_intent(
-        stripe_payment_intent, plugin.config, channel_USD.slug
-    )
-
+        stripe_payment_intent, plugin.config, channel_USD.slug, get_plugins_manager()
+    )
+
+    flush_post_commit_hooks()
     payment.refresh_from_db()
     assert not payment.order
     assert refund_mock.called
@@ -342,6 +340,49 @@
     assert transaction.token == payment_intent.id
 
 
+@patch(
+    "saleor.payment.gateways.stripe.webhooks.complete_checkout", wraps=complete_checkout
+)
+def test_handle_authorized_payment_intent_for_order_with_auth_action_required(
+    wrapped_checkout_complete,
+    payment_stripe_for_order,
+    stripe_plugin,
+    channel_USD,
+):
+    # given
+    token = "afd4g2"
+    payment = payment_stripe_for_order
+    payment.charge_status = ChargeStatus.PENDING
+    payment.save()
+    payment.transactions.filter(kind=TransactionKind.AUTH).delete()
+    payment.transactions.create(
+        token=token,
+        kind=TransactionKind.AUTH,
+        is_success=True,
+        action_required=True,
+        gateway_response={},
+    )
+    plugin = stripe_plugin()
+
+    payment_intent = StripeObject(id=token, last_response={})
+    payment_intent["amount"] = payment.total
+    payment_intent["currency"] = payment.currency
+    payment_intent["status"] = AUTHORIZED_STATUS
+
+    # when
+    handle_authorized_payment_intent(
+        payment_intent, plugin.config, channel_USD.slug, get_plugins_manager()
+    )
+
+    # then
+    payment.refresh_from_db()
+    assert payment.is_active
+    assert payment.charge_status == ChargeStatus.AUTHORIZED
+    assert payment.captured_amount == 0.00
+    assert payment.transactions.filter(kind=TransactionKind.AUTH).count() == 2
+    assert wrapped_checkout_complete.called is False
+
+
 @patch("saleor.checkout.complete_checkout._get_order_data")
 @patch("saleor.payment.gateway.void")
 def test_handle_authorized_payment_intent_when_order_creation_raises_exception(
@@ -369,56 +410,14 @@
     plugin = stripe_plugin()
 
     handle_authorized_payment_intent(
-        stripe_payment_intent, plugin.config, channel_USD.slug
-    )
-
+        stripe_payment_intent, plugin.config, channel_USD.slug, get_plugins_manager()
+    )
+
+    flush_post_commit_hooks()
     payment.refresh_from_db()
 
     assert not payment.order
     assert void_mock.called
-
-
-@patch(
-    "saleor.payment.gateways.stripe.webhooks.complete_checkout", wraps=complete_checkout
-)
-def test_handle_authorized_payment_intent_for_order_with_auth_action_required(
-    wrapped_checkout_complete,
-    payment_stripe_for_order,
-    stripe_plugin,
-    channel_USD,
-):
-    # given
-    token = "afd4g2"
-    payment = payment_stripe_for_order
-    payment.charge_status = ChargeStatus.PENDING
-    payment.save()
-    payment.transactions.filter(kind=TransactionKind.AUTH).delete()
-    payment.transactions.create(
-        token=token,
-        kind=TransactionKind.AUTH,
-        is_success=True,
-        action_required=True,
-        gateway_response={},
-    )
-    plugin = stripe_plugin()
-
-    payment_intent = StripeObject(id=token, last_response={})
-    payment_intent["amount"] = payment.total
-    payment_intent["currency"] = payment.currency
-    payment_intent["status"] = AUTHORIZED_STATUS
-
-    # when
-    handle_authorized_payment_intent(
-        payment_intent, plugin.config, channel_USD.slug, get_plugins_manager()
-    )
-
-    # then
-    payment.refresh_from_db()
-    assert payment.is_active
-    assert payment.charge_status == ChargeStatus.AUTHORIZED
-    assert payment.captured_amount == 0.00
-    assert payment.transactions.filter(kind=TransactionKind.AUTH).count() == 2
-    assert wrapped_checkout_complete.called is False
 
 
 @patch(
@@ -566,7 +565,7 @@
     stripe_payment_intent["status"] = PROCESSING_STATUS
 
     handle_processing_payment_intent(
-        stripe_payment_intent, plugin.config, channel_USD.slug
+        stripe_payment_intent, plugin.config, channel_USD.slug, get_plugins_manager()
     )
 
     payment.refresh_from_db()
@@ -799,7 +798,6 @@
     )
 
 
-<<<<<<< HEAD
 @patch("saleor.payment.models.Payment.can_create_order")
 @patch("saleor.payment.gateways.stripe.webhooks._finalize_checkout")
 def test_process_payment_with_checkout_creates_order(
@@ -871,62 +869,4 @@
         get_plugins_manager(),
     )
 
-    mock_finalize_checkout.assert_not_called()
-=======
-@patch("saleor.payment.gateway.refund")
-@patch("saleor.checkout.complete_checkout._get_order_data")
-def test_finalize_checkout_not_created_order_payment_refund(
-    order_data_mock,
-    refund_mock,
-    stripe_plugin,
-    channel_USD,
-    payment_stripe_for_checkout,
-    stripe_payment_intent,
-):
-    order_data_mock.side_effect = ValidationError("Test error")
-    stripe_plugin()
-    checkout = payment_stripe_for_checkout.checkout
-
-    _finalize_checkout(
-        checkout,
-        payment_stripe_for_checkout,
-        stripe_payment_intent,
-        TransactionKind.CAPTURE,
-        payment_stripe_for_checkout.total,
-        payment_stripe_for_checkout.currency,
-    )
-
-    payment_stripe_for_checkout.refresh_from_db()
-
-    assert not payment_stripe_for_checkout.order
-    assert refund_mock.called
-
-
-@patch("saleor.payment.gateway.void")
-@patch("saleor.checkout.complete_checkout._get_order_data")
-def test_finalize_checkout_not_created_order_payment_void(
-    order_data_mock,
-    void_mock,
-    stripe_plugin,
-    channel_USD,
-    payment_stripe_for_checkout,
-    stripe_payment_intent,
-):
-    order_data_mock.side_effect = ValidationError("Test error")
-    stripe_plugin()
-    checkout = payment_stripe_for_checkout.checkout
-
-    _finalize_checkout(
-        checkout,
-        payment_stripe_for_checkout,
-        stripe_payment_intent,
-        TransactionKind.AUTH,
-        payment_stripe_for_checkout.total,
-        payment_stripe_for_checkout.currency,
-    )
-
-    payment_stripe_for_checkout.refresh_from_db()
-
-    assert not payment_stripe_for_checkout.order
-    assert void_mock.called
->>>>>>> c847dba8
+    mock_finalize_checkout.assert_not_called()